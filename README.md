# CayleyPy

<<<<<<< HEAD
AI-based libarary to work with [googol-size](# "‘Googol-size’ means extremely large, specifically 10^100 in magnitude.") graphs.
=======
AI-based library to work with googol-size graphs.
>>>>>>> 49a9d287
Supporting:  Cayley graphs, Schreier coset graphs, more to be added.


## Overview

Extremely large graphs (e.g. googol size) cannot be approached in a usual way,
it is impossible neither to create, neither to store them by standard methods.

Typically such graphs arise as state-transition graphs.
For chess, Go or any other games - nodes of the graphs are positions, edges correspond to moves between them.
For Rubik's cube - nodes are configurations, edges corresponds to configurations different by single moves. 

The most simple and clear examples of such graphs - are [Cayley graphs](https://en.wikipedia.org/wiki/Cayley_graph) in mathematics.
(and [Schreier coset graphs](https://en.wikipedia.org/wiki/Schreier_coset_graph) ). 
Initial developments will focus on these graphs, supporting other types later. 

We plan to support:

* ML/RL methods for pathfinding 
* Estimation of diameters and growths
* Embeddings
* Efficient BFS for small subgraphs
* Efficient random walks generation
* Efficient Beam Search 
* Hamiltonian paths finding
* Efficient computing on CPU, GPU, TPU (with JAX), usable on Kaggle.
* Etc. 

Mathematical applications: 
* Estimation of diameters and growths
* Approximation of the word metrics and diffusion distance
* Estimation of the mixing time for random walks of different types 
* BFS from given state (growth function, adjacency matrix, last layers).
* Library of graphs and generators (LRX, TopSpin, Rubik Cubes, wreath, globe etc.,
  see [here](https://www.kaggle.com/code/ivankolt/generation-of-incidence-mtx-pancake)).
* Library of datasets with solutions to some problems (e.g. growth functions like
  [here](https://www.kaggle.com/code/fedimser/bfs-for-binary-string-permutations)).

## Examples

See the following Kaggle notebooks for examples of library usage:

* [Basic usage](https://www.kaggle.com/code/fedimser/cayleypy-demo) - defining Cayley graphs for permutation and matrix groups, running BFS, getting explicit Networkx graphs.
* [Computing spectra](https://www.kaggle.com/code/fedimser/computing-spectra-of-cayley-graphs-using-cayleypy).
* [Library of puzzles in GAP format in CayleyPy](https://www.kaggle.com/code/fedimser/library-of-puzzles-in-gap-format-in-cayleypy).
* Path finding in Cayley Graphs:
  * [Beam search with CayleyPy](https://www.kaggle.com/code/fedimser/beam-search-with-cayleypy) - simple example of finding paths for LRX (n=12) using beam search and neural network.
  * [Finding shortest paths for LRX (n=8) using BFS](https://www.kaggle.com/code/fedimser/lrx-solution).
  * [Finding shortest paths for LRX cosets (n=16 and n=32) using BFS](https://www.kaggle.com/code/fedimser/lrx-binary-with-cayleypy-bfs-only).
  * [Beam search with neural network for LRX cosets (n=32)](https://www.kaggle.com/code/fedimser/solve-lrx-binary-with-cayleypy).
  * [Beam search for LRX, n=16](https://www.kaggle.com/code/fedimser/lrx-solution-n-16-beamsearch). 
  * [Beam search for LRX, n=32](https://www.kaggle.com/code/fedimser/lrx-solution-n-32-beamsearch)
* Growth function computations:
  * [For LX](https://www.kaggle.com/code/fedimser/growth-function-for-lx-cayley-graph).
  * [For TopSpin cosets](https://www.kaggle.com/code/fedimser/growth-functions-for-topspin-cosets).
* Benchmarks:
  * [Benchmarks versions of BFS in CayleyPy](https://www.kaggle.com/code/fedimser/benchmark-versions-of-bfs-in-cayleypy).
  * [Benchmark BFS on GPU](https://www.kaggle.com/code/fedimser/benchmark-bfs-in-cayleypy-on-gpu-p100).

## Installation

We recommend installing the latest version from GitHub:

```
pip install git+https://github.com/cayleypy/cayleypy
```

You may also install using pip, although this might be missing recently added features:

```
pip install cayleypy
```

## Documentation

Documentation (API reference) for the latest version of the library is available
[here](https://cayleypy.github.io/cayleypy-docs/api.html).

## Development

To start development, run:

```
git clone https://github.com/cayleypy/cayleypy.git
cd cayleypy
pip install -e .[torch,lint,test,dev,docs]
```

To run all tests, including some slow running tests:

```
RUN_SLOW_TESTS=1 pytest
```

Before committing, run these checks:

```
./lint.sh
pytest 
```

To check coverage, run:

```
coverage run -m pytest && coverage html
```

To rebuild documentation locally, run:

```
./docs/build_docs.sh 
```

### Formatting

This repository uses the [Black formatter](https://github.com/psf/black).
If you are getting error saying that some files "would be reformatted", you need to format
your code using Black. There are few convenient ways to do that:
* From command line: run `black .` 
* In PyCharm: go to Setting>Tools>Black, and check "Use Black formatter": "On code reformat" 
    (then it will run on Ctrl+Alt+L), or "On save", or both.
* In Visual Studio code: install the
    [Black Formatter extension](https://marketplace.visualstudio.com/items?itemName=ms-python.black-formatter),
    then use Ctrl+Shift+I to format code. 
    If you are  asked to configure default formatter, pick the Black formatter.

### Style

* In general, this repository follows [Google Python Style Guide](https://google.github.io/styleguide/pyguide.html). All
    contributors should read it.
* When writing comments, [use punctuation](https://google.github.io/styleguide/pyguide.html#386-punctuation-spelling-and-grammar).
    In particular, always put a period (".") in the end of sentences.
* We have pylint checks to enforce some style rules. You should fix pylint warnings instead of disabling the check. 

## How to add a new Cayley graph

Cayley graphs must be defined by a function that returns `CayleyGraphDef`. 
First, you need to decide where in the library to put it:
* If it's a graph generated by permutations, the function should be added to  
    `PermutationGroups` in `cayleypy/graphs_lib.py`, annotated as `@staticmethod`.
* If it's a graph generated by matrices, the function should be added to  
    `MatrixGroups` in `cayleypy/graphs_lib.py`.
* If it's a graph for a physical puzzle, the function should be added to 
    `Puzzles` in `caylepy/puzzles/puzzles.py`. If it requires non-trivial construction,
    move that to separate function(s) and put them in separate file in `cayleypy/puzzles`.
    If the puzzle is defined by hardcoded permutations, put them in `cayleypy/puzzles/moves.py`. 
* If it's a graph for a puzzle, and you have definition in GAP format, put the `.gap` file in
    `puzzles/gap_files/default`. It will become available via `cayleypy.GapPuzzles`.
* If it's a new type of graph, check with @fedimser where to put it.

Do not add new graphs to `prepare_graph`! We want new graphs to be added in different 
places to avoid merge conflicts.

Then, you need to define your graph. Definition consists of the following:
* Generators.
* Generator names (optional).
* Central state (optional, defaults to neutral element in the group, e.g. 
    identity permutation).

When you are ready, do the following:
1. Create a new branch in this repository (not a fork).
2. Add your function where you decided. See how other graphs are defined and follow that as an example.
3. Write a docstring for your function, describing your graph. If possible, include reference
   (e.g. to Wikipedia article, Arxiv paper or a book) where the graph is defined.
4. Add a test that creates an instance of your graph for small size and checks something about it 
     (at least check number of generators).
5. Create a pull request.

## Predictor models

CayleyPy contains a library of machine learning models to be used as predictors in the beam search algorithm for
finding paths in Cayley graph. These models can be easily accessed using `Predictor.pretrained`
([example](https://www.kaggle.com/code/fedimser/lrx-solution-n-32-beamsearch)).

Each such model is a PyTorch neural network which consists of 3 parts: 
* Model architecture description (a subclass of `nn.Models`) - defined in `cayleypy/models.py`.
* Model architecture hyperparameters (such as input size or sizes of hidden layers) - defined by `models.ModelConfig`.
* Model weights - these are stored on Kaggle.

List of currently available models is 
[here](https://github.com/cayleypy/cayleypy/blob/main/cayleypy/models/models_lib.py).

### How to add a new predictor model
1. Train your model.
2. Verify that when used with beam search, it reliably finds the paths.
3. Export weights to a file (using `torch.save(model.state_dict(), path`).
4. Upload weights as model on Kaggle, make it public and use open source license (MIT license is recommended).
5. Make sure the graph for which your model should be used has unique name (that is, `CayleyGraphDef.name`). For
    example, `PermutationGroups.lrx(16)` has name "lrx-16". Also `prepare_graph` given this name should return
    this graph (this is needed for tests).
6. Define `ModelConfig` for your model:
    * `weights_kaggle_id` is identifier of your saved model on Kaggle. This is what you would pass to 
      `kagglehub.model_download`.
    * `weights_path` is the name of file with weights.
    * If your can be exactly described by one of available model types in `models/models.py`, use that model type
        with appropriate hyperparameters. If needed, add new hyperparameters to ModelConfig.
    * If your model architecture is very different from we already have in library, define new model type for it.
    * For example, we already have model type "MLP" (multi-layer perceptron) defined by `MlpModel` with the following
        parameters: `input_size`, `num_classes_for_one_hot`, `layers_sizes`.
7. Verify that when you define your model config, call `load` on it and then use that as predictor in beam search,
    it works.
8. Add your model to `PREDICTOR_MODELS` in `models_lib`. Use graph name as a key.
9. Run `pytest cayleypy/models/models_lib_test.py`. This will check that your model can be loaded from Kaggle and used
    for inference (i.e. has correct input and output shape), but it doesn't check quality of your model.
9. Optionally, add a test that beam search with your model successfully finds a path.

## Credits

The idea of the project - Alexander Chervov - see https://arxiv.org/abs/2502.18663, 
https://arxiv.org/abs/2502.13266, discussion group https://t.me/sberlogasci/1,
Early ideas and prototypes appeared during Kaggle challenge Santa 2023:
Prototype: https://www.kaggle.com/code/alexandervc/santa23-globe26-modeling5,
Description: https://www.kaggle.com/competitions/santa-2023/discussion/466399, 
https://www.kaggle.com/competitions/santa-2023/discussion/472594. 

The initial code developments can be found at Kaggle dataset:
https://www.kaggle.com/datasets/alexandervc/growth-in-finite-groups (see paper https://arxiv.org/abs/2502.13266 )
Other developments can be found at:
https://www.kaggle.com/competitions/lrx-oeis-a-186783-brainstorm-math-conjecture/code,
https://www.kaggle.com/datasets/alexandervc/cayleypy-development-3-growth-computations,
see also beam-search part: [ Cayleypy (Ivan Koltsov) ](https://github.com/iKolt/cayleypy),
Rubik's cube part: [Piligrim (Kirill Khoruzhii)](https://github.com/k1242).

Also, code from the following Kaggle notebooks was used:

* https://www.kaggle.com/code/ivankolt/generation-of-incidence-mtx-pancake (advanced BFS).
* https://www.kaggle.com/code/avm888/cayleypy-growth-function.
* https://www.kaggle.com/code/avm888/jax-version-cayleypy (how to use JAX).
* https://www.kaggle.com/code/fedimser/bfs-for-binary-string-permutations (bit operations).
* https://www.kaggle.com/code/ivankolt/lrx-4bit-uint64?scriptVersionId=221435319 (fast BFS)<|MERGE_RESOLUTION|>--- conflicted
+++ resolved
@@ -1,12 +1,7 @@
 # CayleyPy
 
-<<<<<<< HEAD
-AI-based libarary to work with [googol-size](# "‘Googol-size’ means extremely large, specifically 10^100 in magnitude.") graphs.
-=======
-AI-based library to work with googol-size graphs.
->>>>>>> 49a9d287
+AI-based library to work with googol-size (~10<sup>100</sup> nodes) graphs.
 Supporting:  Cayley graphs, Schreier coset graphs, more to be added.
-
 
 ## Overview
 
