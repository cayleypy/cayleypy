--- conflicted
+++ resolved
@@ -75,9 +75,6 @@
         [1, 0, 2],
         [0, 2, 1],
         [2, 1, 0]
-<<<<<<< HEAD
-    ])
-=======
     ]))
 
 
@@ -85,9 +82,8 @@
     graph = prepare_graph("mini_paramorphix")
     assert graph.n_generators == len(MINI_PARAMORPHIX_ALLOWED_MOVES)
     assert graph.generator_names == list(MINI_PARAMORPHIX_ALLOWED_MOVES.keys())
-    expected_generators = torch.tensor([MINI_PARAMORPHIX_ALLOWED_MOVES[k] for k in graph.generator_names],
-                                       device=graph.generators.device)
-    assert torch.equal(graph.generators, expected_generators)
+    expected_generators = np.array([MINI_PARAMORPHIX_ALLOWED_MOVES[k] for k in graph.generator_names])
+    assert np.array_equal(graph.generators, expected_generators)
     for gen in graph.generators:
         assert len(gen) == 24
         assert sorted(gen.tolist()) == list(range(24))
@@ -97,5 +93,4 @@
         inverse = inverse_permutation(gen.tolist())
         restored = [gen[i] for i in inverse]
         assert restored == list(range(24))
-    assert set(graph.generator_names) == set(MINI_PARAMORPHIX_ALLOWED_MOVES.keys())
->>>>>>> f7c9249d
+    assert set(graph.generator_names) == set(MINI_PARAMORPHIX_ALLOWED_MOVES.keys())