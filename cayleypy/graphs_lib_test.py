import numpy as np

from cayleypy.graphs_lib import PermutationGroups


def test_lrx():
    graph = PermutationGroups.lrx(4)
    assert np.array_equal(graph.generators, [[1, 2, 3, 0], [3, 0, 1, 2], [1, 0, 2, 3]])
    assert graph.generator_names == ["L", "R", "X"]

    graph = PermutationGroups.lrx(5, k=3)
    assert np.array_equal(graph.generators, [[1, 2, 3, 4, 0], [4, 0, 1, 2, 3], [3, 1, 2, 0, 4]])
    assert graph.generator_names == ["L", "R", "X"]


def test_top_spin():
    graph = PermutationGroups.top_spin(5)
    assert np.array_equal(graph.generators, [[1, 2, 3, 4, 0], [4, 0, 1, 2, 3], [3, 2, 1, 0, 4]])

    graph = PermutationGroups.top_spin(5, k=3)
    assert np.array_equal(graph.generators, [[1, 2, 3, 4, 0], [4, 0, 1, 2, 3], [2, 1, 0, 3, 4]])


def test_all_transpositions():
    graph = PermutationGroups.all_transpositions(3)
    assert np.array_equal(graph.generators, [[1, 0, 2], [2, 1, 0], [0, 2, 1]])
    assert graph.generator_names == ["(0,1)", "(0,2)", "(1,2)"]

    graph = PermutationGroups.all_transpositions(20)
    assert graph.n_generators == (20 * 19) // 2


def test_pancake():
    graph = PermutationGroups.pancake(6)
    assert graph.n_generators == 5
    assert graph.generator_names == ["R1", "R2", "R3", "R4", "R5"]
    assert np.array_equal(
        graph.generators,
        [[1, 0, 2, 3, 4, 5], [2, 1, 0, 3, 4, 5], [3, 2, 1, 0, 4, 5], [4, 3, 2, 1, 0, 5], [5, 4, 3, 2, 1, 0]],
    )


def test_cubic_pancake():
    graph = PermutationGroups.cubic_pancake(n=15, subset=1)
    assert graph.n_generators == 3
    assert graph.generator_names == ["R15", "R14", "R2"]
    assert np.array_equal(
        graph.generators,
        [
            [14, 13, 12, 11, 10, 9, 8, 7, 6, 5, 4, 3, 2, 1, 0],
            [13, 12, 11, 10, 9, 8, 7, 6, 5, 4, 3, 2, 1, 0, 14],
            [1, 0, 2, 3, 4, 5, 6, 7, 8, 9, 10, 11, 12, 13, 14],
        ],
    )

    graph = PermutationGroups.cubic_pancake(n=15, subset=2)
    assert graph.n_generators == 3
    assert graph.generator_names == ["R15", "R14", "R3"]
    assert np.array_equal(
        graph.generators,
        [
            [14, 13, 12, 11, 10, 9, 8, 7, 6, 5, 4, 3, 2, 1, 0],
            [13, 12, 11, 10, 9, 8, 7, 6, 5, 4, 3, 2, 1, 0, 14],
            [2, 1, 0, 3, 4, 5, 6, 7, 8, 9, 10, 11, 12, 13, 14],
        ],
    )

    graph = PermutationGroups.cubic_pancake(n=15, subset=3)
    assert graph.n_generators == 3
    assert graph.generator_names == ["R15", "R14", "R13"]
    assert np.array_equal(
        graph.generators,
        [
            [14, 13, 12, 11, 10, 9, 8, 7, 6, 5, 4, 3, 2, 1, 0],
            [13, 12, 11, 10, 9, 8, 7, 6, 5, 4, 3, 2, 1, 0, 14],
            [12, 11, 10, 9, 8, 7, 6, 5, 4, 3, 2, 1, 0, 13, 14],
        ],
    )

    graph = PermutationGroups.cubic_pancake(n=15, subset=4)
    assert graph.n_generators == 3
    assert graph.generator_names == ["R15", "R14", "R12"]
    assert np.array_equal(
        graph.generators,
        [
            [14, 13, 12, 11, 10, 9, 8, 7, 6, 5, 4, 3, 2, 1, 0],
            [13, 12, 11, 10, 9, 8, 7, 6, 5, 4, 3, 2, 1, 0, 14],
            [11, 10, 9, 8, 7, 6, 5, 4, 3, 2, 1, 0, 12, 13, 14],
        ],
    )

    graph = PermutationGroups.cubic_pancake(n=15, subset=5)
    assert graph.n_generators == 3
    assert graph.generator_names == ["R15", "R13", "R2"]
    assert np.array_equal(
        graph.generators,
        [
            [14, 13, 12, 11, 10, 9, 8, 7, 6, 5, 4, 3, 2, 1, 0],
            [12, 11, 10, 9, 8, 7, 6, 5, 4, 3, 2, 1, 0, 13, 14],
            [1, 0, 2, 3, 4, 5, 6, 7, 8, 9, 10, 11, 12, 13, 14],
        ],
    )

    graph = PermutationGroups.cubic_pancake(n=15, subset=6)
    assert graph.n_generators == 3
    assert graph.generator_names == ["R15", "R13", "R3"]
    assert np.array_equal(
        graph.generators,
        [
            [14, 13, 12, 11, 10, 9, 8, 7, 6, 5, 4, 3, 2, 1, 0],
            [12, 11, 10, 9, 8, 7, 6, 5, 4, 3, 2, 1, 0, 13, 14],
            [2, 1, 0, 3, 4, 5, 6, 7, 8, 9, 10, 11, 12, 13, 14],
        ],
    )

    graph = PermutationGroups.cubic_pancake(n=15, subset=7)
    assert graph.n_generators == 3
    assert graph.generator_names == ["R15", "R13", "R12"]
    assert np.array_equal(
        graph.generators,
        [
            [14, 13, 12, 11, 10, 9, 8, 7, 6, 5, 4, 3, 2, 1, 0],
            [12, 11, 10, 9, 8, 7, 6, 5, 4, 3, 2, 1, 0, 13, 14],
            [11, 10, 9, 8, 7, 6, 5, 4, 3, 2, 1, 0, 12, 13, 14],
        ],
    )


def test_burnt_pancake():
    graph = PermutationGroups.burnt_pancake(6)
    assert graph.n_generators == 6
    assert graph.generator_names == ["R1", "R2", "R3", "R4", "R5", "R6"]
    assert np.array_equal(
        graph.generators,
        [
            [6, 1, 2, 3, 4, 5, 0, 7, 8, 9, 10, 11],
            [7, 6, 2, 3, 4, 5, 1, 0, 8, 9, 10, 11],
            [8, 7, 6, 3, 4, 5, 2, 1, 0, 9, 10, 11],
            [9, 8, 7, 6, 4, 5, 3, 2, 1, 0, 10, 11],
            [10, 9, 8, 7, 6, 5, 4, 3, 2, 1, 0, 11],
            [11, 10, 9, 8, 7, 6, 5, 4, 3, 2, 1, 0],
        ],
    )


def test_full_reversals():
    graph = graph = PermutationGroups.full_reversals(4)
    assert graph.n_generators == 6
    assert graph.generator_names == ["R[0..1]", "R[0..2]", "R[0..3]", "R[1..2]", "R[1..3]", "R[2..3]"]
    assert np.array_equal(
        graph.generators, [[1, 0, 2, 3], [2, 1, 0, 3], [3, 2, 1, 0], [0, 2, 1, 3], [0, 3, 2, 1], [0, 1, 3, 2]]
    )


<<<<<<< HEAD
def test_signed_reversals():
    graph = graph = PermutationGroups.signed_reversals(3)
    assert graph.n_generators == 6
    assert graph.generator_names == ["R[0..0]", "R[0..1]", "R[0..2]", "R[1..1]", "R[1..2]", "R[2..2]"]
    assert np.array_equal(
        graph.generators,
        [
            [3, 1, 2, 0, 4, 5],
            [4, 3, 2, 1, 0, 5],
            [5, 4, 3, 2, 1, 0],
            [0, 4, 2, 3, 1, 5],
            [0, 5, 4, 3, 2, 1],
            [0, 1, 5, 3, 4, 2],
        ],
    )


def test_cube333():
    graph = prepare_graph("cube_3/3/3_12gensQTM")
    assert graph.n_generators == 12

    graph = prepare_graph("cube_3/3/3_18gensHTM")
    assert graph.n_generators == 18


=======
>>>>>>> b58481a7
def test_cyclic_coxeter():
    graph = PermutationGroups.cyclic_coxeter(4)
    assert graph.n_generators == 4
    assert graph.generator_names == ["(0,1)", "(1,2)", "(2,3)", "(0,3)"]
    assert np.array_equal(graph.generators, [[1, 0, 2, 3], [0, 2, 1, 3], [0, 1, 3, 2], [3, 1, 2, 0]])

    graph = PermutationGroups.cyclic_coxeter(3)
    assert graph.n_generators == 3
    assert np.array_equal(graph.generators, [[1, 0, 2], [0, 2, 1], [2, 1, 0]])


def test_three_cycles():
    graph = PermutationGroups.three_cycles(4)
    assert graph.n_generators == 8
    expected_generators = [
        [1, 2, 0, 3],
        [1, 3, 2, 0],
        [2, 0, 1, 3],
        [2, 1, 3, 0],
        [3, 0, 2, 1],
        [3, 1, 0, 2],
        [0, 2, 3, 1],
        [0, 3, 1, 2],
    ]
    assert np.array_equal(graph.generators, expected_generators)


def test_three_cycles_0ij():
    graph = PermutationGroups.three_cycles_0ij(4)
    assert graph.n_generators == 6
    expected_generators = [[1, 2, 0, 3], [1, 3, 2, 0], [2, 0, 1, 3], [2, 1, 3, 0], [3, 0, 2, 1], [3, 1, 0, 2]]
    assert np.array_equal(graph.generators, expected_generators)


def test_derangements():
    assert PermutationGroups.derangements(2).generators == [[1, 0]]
    assert PermutationGroups.derangements(3).generators == [[1, 2, 0], [2, 0, 1]]
    assert len(PermutationGroups.derangements(4).generators) == 9
    assert len(PermutationGroups.derangements(5).generators) == 44


def test_rapaport_m2():
    graph_n5 = PermutationGroups.rapaport_m2(5)
    assert graph_n5.generators == [[1, 0, 2, 3, 4], [1, 0, 3, 2, 4], [0, 2, 1, 4, 3]]
    graph_n6 = PermutationGroups.rapaport_m2(6)
    assert graph_n6.generators == [[1, 0, 2, 3, 4, 5], [1, 0, 3, 2, 5, 4], [0, 2, 1, 4, 3, 5]]<|MERGE_RESOLUTION|>--- conflicted
+++ resolved
@@ -152,7 +152,6 @@
     )
 
 
-<<<<<<< HEAD
 def test_signed_reversals():
     graph = graph = PermutationGroups.signed_reversals(3)
     assert graph.n_generators == 6
@@ -170,16 +169,6 @@
     )
 
 
-def test_cube333():
-    graph = prepare_graph("cube_3/3/3_12gensQTM")
-    assert graph.n_generators == 12
-
-    graph = prepare_graph("cube_3/3/3_18gensHTM")
-    assert graph.n_generators == 18
-
-
-=======
->>>>>>> b58481a7
 def test_cyclic_coxeter():
     graph = PermutationGroups.cyclic_coxeter(4)
     assert graph.n_generators == 4
