import os

import numpy as np
import pytest
import torch

from .bfs_numpy import bfs_numpy
from .cayley_graph import CayleyGraph
from .cayley_graph_def import MatrixGenerator, CayleyGraphDef
from .datasets import load_dataset
from .graphs_lib import PermutationGroups, MatrixGroups, prepare_graph

FAST_RUN = os.getenv("FAST") == "1"
BENCHMARK_RUN = os.getenv("BENCHMARK") == "1"


def _layer_to_set(layer: np.ndarray) -> set[str]:
    return set("".join(str(x) for x in state) for state in layer)


def test_generators_format():
    generators = [[1, 2, 0], [2, 0, 1], [1, 0, 2]]
    graph1 = CayleyGraphDef.create(generators)
    graph2 = CayleyGraphDef.create(np.array(generators))
    graph3 = CayleyGraphDef.create(torch.tensor(generators))
    assert np.array_equal(graph1.generators, graph2.generators)
    assert np.array_equal(graph1.generators, graph3.generators)


def test_central_state_format():
    graph_def = PermutationGroups.lrx(10)
    dest_list = [0, 1, 2, 3, 0, 1, 2, 3, 0, 1]
    graph1 = CayleyGraph(graph_def.with_central_state("0123012301"))
    graph2 = CayleyGraph(graph_def.with_central_state(dest_list))
    graph3 = CayleyGraph(graph_def.with_central_state(dest_list))
    graph4 = CayleyGraph(graph_def.with_central_state(dest_list))
    assert torch.equal(graph1.central_state, graph2.central_state)
    assert torch.equal(graph1.central_state, graph3.central_state)
    assert torch.equal(graph1.central_state, graph4.central_state)


def test_bfs_growth_swap():
    graph = CayleyGraph(CayleyGraphDef.create([[1, 0]], central_state="01"))
    result = graph.bfs()
    assert result.layer_sizes == [1, 1]
    assert result.diameter() == 1
    assert _layer_to_set(result.get_layer(0)) == {"01"}
    assert _layer_to_set(result.get_layer(1)) == {"10"}


def test_bfs_lrx_coset_5():
    graph = CayleyGraph(PermutationGroups.lrx(5).with_central_state("01210"))
    ans = graph.bfs()
    assert ans.bfs_completed
    assert ans.diameter() == 6
    assert ans.layer_sizes == [1, 3, 5, 8, 7, 5, 1]
    assert _layer_to_set(ans.get_layer(0)) == {"01210"}
    assert _layer_to_set(ans.get_layer(1)) == {"00121", "10210", "12100"}
    assert _layer_to_set(ans.get_layer(5)) == {"00112", "01120", "01201", "02011", "11020"}
    assert _layer_to_set(ans.get_layer(6)) == {"10201"}


def test_bfs_lrx_coset_10():
    graph = CayleyGraph(PermutationGroups.lrx(10).with_central_state("0110110110"))
    ans = graph.bfs()
    assert ans.diameter() == 17
    assert ans.layer_sizes == [1, 3, 4, 6, 11, 16, 19, 23, 31, 29, 20, 14, 10, 10, 6, 3, 3, 1]
    assert _layer_to_set(ans.get_layer(0)) == {"0110110110"}
    assert _layer_to_set(ans.get_layer(1)) == {"0011011011", "1010110110", "1101101100"}
    assert _layer_to_set(ans.get_layer(15)) == {"0001111110", "0111111000", "1110000111"}
    assert _layer_to_set(ans.get_layer(16)) == {"0011111100", "1111000011", "1111110000"}
    assert _layer_to_set(ans.get_layer(17)) == {"1111100001"}


def test_bfs_max_radius():
    graph = CayleyGraph(PermutationGroups.lrx(10).with_central_state("0110110110"))
    ans = graph.bfs(max_diameter=5)
    assert not ans.bfs_completed
    assert ans.layer_sizes == [1, 3, 4, 6, 11, 16]


def test_bfs_max_layer_size_to_explore():
    graph = CayleyGraph(PermutationGroups.lrx(10).with_central_state("0110110110"))
    ans = graph.bfs(max_layer_size_to_explore=10)
    assert not ans.bfs_completed
    assert ans.layer_sizes == [1, 3, 4, 6, 11]


def test_bfs_max_layer_size_to_store():
    graph = CayleyGraph(PermutationGroups.lrx(10).with_central_state("0110110110"))
    ans = graph.bfs(max_layer_size_to_store=10)
    assert ans.bfs_completed
    assert ans.diameter() == 17
    assert ans.layers.keys() == {0, 1, 2, 3, 12, 13, 14, 15, 16, 17}

    ans = graph.bfs(max_layer_size_to_store=None)
    assert ans.bfs_completed
    assert ans.diameter() == 17
    assert ans.layers.keys() == set(range(18))


def test_bfs_start_state():
    graph = CayleyGraph(PermutationGroups.lrx(5))
    ans = graph.bfs(start_states=[0, 1, 2, 1, 0])
    assert ans.bfs_completed
    assert ans.layer_sizes == [1, 3, 5, 8, 7, 5, 1]


def test_bfs_multiple_start_states():
    graph = CayleyGraph(PermutationGroups.lrx(5))
    ans = graph.bfs(start_states=[[0, 1, 2, 1, 0], [1, 0, 2, 0, 1], [0, 1, 1, 2, 0]])
    assert ans.bfs_completed
    assert ans.layer_sizes == [3, 9, 11, 6, 1]


@pytest.mark.parametrize("bit_encoding_width", [None, 6])
def test_bfs_lrx_n40_layers5(bit_encoding_width):
    # We need 6*40=240 bits for encoding, so each states is encoded by four int64's.
    graph_def = PermutationGroups.lrx(40)
    graph = CayleyGraph(graph_def, bit_encoding_width=bit_encoding_width)
    assert graph.bfs(max_diameter=5).layer_sizes == [1, 3, 6, 12, 24, 48]


def test_bfs_last_layer_lrx_n8():
    graph = CayleyGraph(PermutationGroups.lrx(8))
    assert _layer_to_set(graph.bfs().last_layer()) == {"10765432"}


def test_bfs_last_layer_lrx_coset_n8():
    graph = CayleyGraph(PermutationGroups.lrx(8).with_central_state("01230123"))
    assert _layer_to_set(graph.bfs().last_layer()) == {"11003322", "22110033", "33221100", "00332211"}


@pytest.mark.parametrize("bit_encoding_width", [None, 3, 10, "auto"])
def test_bfs_bit_encoding(bit_encoding_width):
    graph_def = PermutationGroups.lrx(8)
    result = CayleyGraph(graph_def, bit_encoding_width=bit_encoding_width).bfs()
    assert result.layer_sizes == load_dataset("lrx_cayley_growth")["8"]


@pytest.mark.parametrize("batch_size", [100, 1000, 10**9])
def test_bfs_batching_lrx(batch_size: int):
    graph_def = PermutationGroups.lrx(8)
    graph = CayleyGraph(graph_def, batch_size=batch_size)
    result = graph.bfs()
    assert result.layer_sizes == load_dataset("lrx_cayley_growth")["8"]


def test_bfs_batching_all_transpositions():
    graph_def = PermutationGroups.all_transpositions(8)
    graph = CayleyGraph(graph_def, batch_size=2**10)
    result = graph.bfs()
    assert result.layer_sizes == load_dataset("all_transpositions_cayley_growth")["8"]


@pytest.mark.parametrize("hash_chunk_size", [100, 1000, 10**9])
def test_bfs_hash_chunking(hash_chunk_size: int):
    graph_def = PermutationGroups.lrx(8)
    result = CayleyGraph(graph_def, hash_chunk_size=hash_chunk_size).bfs()
    assert result.layer_sizes == load_dataset("lrx_cayley_growth")["8"]


@pytest.mark.parametrize("bit_encoding_width", [None, 5])
def test_get_neighbors(bit_encoding_width):
    # Directly check _get_neighbors_batched.
    # In what order it generates neighbours is an implementation detail. However, we rely on this convention when
    # generating the edges list.
    graph_def = CayleyGraphDef.create([[1, 0, 2, 3, 4], [0, 1, 2, 4, 3]])
    graph = CayleyGraph(graph_def, bit_encoding_width=bit_encoding_width)
    states = graph.encode_states(torch.tensor([[10, 11, 12, 13, 14], [15, 16, 17, 18, 19]], dtype=torch.int64))
    result = graph.decode_states(graph.get_neighbors(states))
    assert torch.equal(
        result.cpu(),
        torch.tensor([[11, 10, 12, 13, 14], [16, 15, 17, 18, 19], [10, 11, 12, 14, 13], [15, 16, 17, 19, 18]]),
    )


def test_edges_list_n2():
    graph = CayleyGraph(CayleyGraphDef.create([[1, 0]], central_state="01"))
    result = graph.bfs(return_all_edges=True, return_all_hashes=True)
    assert result.named_undirected_edges() == {("01", "10")}


def test_edges_list_n3():
    graph = CayleyGraph(PermutationGroups.lrx(3).with_central_state("001"))
    result = graph.bfs(return_all_edges=True, return_all_hashes=True)
    assert result.named_undirected_edges() == {("001", "001"), ("001", "010"), ("001", "100"), ("010", "100")}


@pytest.mark.parametrize("bit_encoding_width", [None, 5])
def test_edges_list_n4(bit_encoding_width):
    graph_def = PermutationGroups.top_spin(4).with_central_state("0011")
    graph = CayleyGraph(graph_def, bit_encoding_width=bit_encoding_width)
    result = graph.bfs(return_all_edges=True, return_all_hashes=True)
    assert result.named_undirected_edges() == {
        ("0011", "0110"),
        ("0011", "1001"),
        ("0011", "1100"),
        ("0110", "0110"),
        ("0110", "1100"),
        ("1001", "1001"),
        ("1001", "1100"),
    }


def test_generators_not_inverse_closed():
    graph = CayleyGraphDef.create([[1, 2, 3, 0]])
    assert not graph.generators_inverse_closed
    assert CayleyGraph(graph).bfs().layer_sizes == [1, 1, 1, 1]


# Tests below compare growth function for small graphs with stored pre-computed results.
def test_lrx_cayley_growth():
    expected = load_dataset("lrx_cayley_growth")
    for n in range(3, 10):
        graph = CayleyGraph(PermutationGroups.lrx(n))
        result = graph.bfs()
        assert result.layer_sizes == expected[str(n)]


def test_top_spin_cayley_growth():
    expected = load_dataset("top_spin_cayley_growth")
    for n in range(4, 10):
        graph = CayleyGraph(PermutationGroups.top_spin(n))
        result = graph.bfs()
        assert result.layer_sizes == expected[str(n)]


def test_lrx_coset_growth():
    expected = load_dataset("lrx_coset_growth")
    for central_state, expected_layer_sizes in expected.items():
        if len(central_state) > 15:
            continue
        generators = PermutationGroups.lrx(len(central_state)).generators
        graph = CayleyGraph(CayleyGraphDef.create(generators, central_state=central_state))
        result = graph.bfs()
        assert result.layer_sizes == expected_layer_sizes


# To skip slower tests ike this, do `FAST=1 pytest`
@pytest.mark.skipif(FAST_RUN, reason="slow test")
def test_cube222_qtm():
    graph = CayleyGraph(prepare_graph("cube_2/2/2_6gensQTM"))
    result = graph.bfs()
    assert result.num_vertices == 3674160
    assert result.diameter() == 14
    assert result.layer_sizes == load_dataset("puzzles_growth")["cube_222_qtm"]


@pytest.mark.skipif(FAST_RUN, reason="slow test")
def test_cube222_htm():
    graph = CayleyGraph(prepare_graph("cube_2/2/2_9gensHTM"))
    result = graph.bfs()
    assert result.num_vertices == 3674160
    assert result.diameter() == 11
    assert result.layer_sizes == load_dataset("puzzles_growth")["cube_222_htm"]


def test_all_transpositions_8():
    graph = CayleyGraph(PermutationGroups.all_transpositions(8))
    result = graph.bfs()
    assert result.layer_sizes == load_dataset("all_transpositions_cayley_growth")["8"]


def test_generator_names():
    graph = CayleyGraphDef.create([[1, 2, 3, 0], [0, 2, 1, 3]])
    assert graph.generator_names == ["1,2,3,0", "0,2,1,3"]

    graph = PermutationGroups.lrx(4)
    assert graph.generator_names == ["L", "R", "X"]


def test_bfs_small_hash_chunk_size():
    graph_def = PermutationGroups.lrx(20)
    graph = CayleyGraph(graph_def, hash_chunk_size=100)
    assert graph.bfs(max_diameter=8).layer_sizes == [1, 3, 6, 12, 24, 48, 91, 172, 325]


def test_hashes_list_len():
    graph = CayleyGraph(PermutationGroups.lrx(10).with_central_state("0110110110"))
    result = graph.bfs(return_all_edges=True, return_all_hashes=True)
    assert result.bfs_completed
    assert result.num_vertices == len(result.vertices_hashes)
    assert result.num_vertices == len(result.vertex_names)


def test_hashes_list_len_max_radius():
    graph = CayleyGraph(PermutationGroups.lrx(10).with_central_state("0110110110"))
    result = graph.bfs(return_all_edges=True, return_all_hashes=True, max_diameter=2)
    assert not result.bfs_completed
    assert result.num_vertices == len(result.vertices_hashes)
    assert result.num_vertices == len(result.vertex_names)


def test_hashes_list_len_max_layer_size_to_explore():
    graph = CayleyGraph(PermutationGroups.lrx(10).with_central_state("0110110110"))
    result = graph.bfs(return_all_edges=True, return_all_hashes=True, max_layer_size_to_explore=2)
    assert not result.bfs_completed
    assert result.num_vertices == len(result.vertices_hashes)
    assert result.num_vertices == len(result.vertex_names)


def test_matrix_group():
    p = 10
    x = MatrixGenerator.create([[1, 1], [0, 1]], modulo=p)
    x_inv = MatrixGenerator.create([[1, -1], [0, 1]], modulo=p)
    graph = CayleyGraph(
        CayleyGraphDef.for_matrix_group(
            generators=[x, x_inv],
            generator_names=["x", "x'"],
            central_state=[[1, 2], [0, 1]],
        )
    )
    assert not graph.definition.is_permutation_group()
    assert graph.definition.n_generators == 2
    assert graph.definition.generators_matrices[0].n == 2
    bfs_result = graph.bfs()
    assert bfs_result.layer_sizes == [1, 2, 2, 2, 2, 1]
    assert np.array_equal(bfs_result.last_layer()[0], [[1, 7], [0, 1]])
    assert len(bfs_result.all_states) == 10


def test_bfs_heisenberg_group():
    graph = CayleyGraph(MatrixGroups.heisenberg())
    bfs_result = graph.bfs(max_diameter=15)
    # See https://oeis.org/A063810
    assert bfs_result.layer_sizes == [1, 4, 12, 36, 82, 164, 294, 476, 724, 1052, 1464, 1972, 2590, 3324, 4186, 5188]


def test_incomplete_bfs_symmetric_adjacency_matrix():
    graph = CayleyGraph(prepare_graph("pyraminx"), device="cpu")
    bfs_result = graph.bfs(return_all_edges=True, return_all_hashes=True, max_diameter=2)
    mx = bfs_result.adjacency_matrix()
    assert np.array_equal(mx, mx.T)


<<<<<<< HEAD
def test_rapaport_m2_growth():
    """Test growth function for Rapaport M2 generators group"""
    # Test for n=3
    graph_def = PermutationGroups.rapaport_m2(3)
    graph = CayleyGraph(generators=graph_def, central_state=graph_def.central_state)
    result = graph.bfs()
    assert result.layer_sizes == [1, 2, 2, 1]
    assert result.diameter() == 3
    assert result.num_vertices == 6

    # Test for n=4
    graph_def = PermutationGroups.rapaport_m2(4)
    graph = CayleyGraph(generators=graph_def.generators, central_state=graph_def.central_state)
    result = graph.bfs()

    # Basic checks for S_4
    assert result.num_vertices == 24
    assert result.diameter() == 4

    # Verify layer sizes
    assert result.layer_sizes == [1, 3, 5, 8, 6, 1]
=======
def _state_to_str(state: torch.Tensor):
    return "".join(str(int(x)) for x in state)


def test_random_walks_single_walk():
    graph = CayleyGraph(PermutationGroups.lrx(5))
    x, y = graph.random_walks(rw_num=1, rw_length=5)
    assert x.shape == (5, 5)
    assert y.shape == (5,)
    assert _state_to_str(x[0]) == "01234"
    assert _state_to_str(x[1]) in ["12340", "40123", "10234"]
    assert np.array_equal(y.cpu().numpy(), [0, 1, 2, 3, 4])


def test_random_walks_matrix_group():
    graph = CayleyGraph(MatrixGroups.heisenberg())
    x, y = graph.random_walks(rw_num=20, rw_length=10)
    assert x.shape == (200, 3, 3)
    assert y.shape == (200,)
    assert np.array_equal(y, [i for i in range(10) for _ in range(20)])


def test_random_walks_start_state():
    graph = CayleyGraph(PermutationGroups.lx(5))
    x, y = graph.random_walks(rw_num=10, rw_length=5, start_state=[1, 0, 0, 0, 0])
    assert x.shape == (50, 5)
    assert y.shape == (50,)
    for i in range(10):
        assert _state_to_str(x[i]) == "10000"
    for i in range(10, 20):
        assert _state_to_str(x[i]) in ["01000", "00001"]
>>>>>>> 9a0c35d6


# Below is the benchmark code. To run: `BENCHMARK=1 pytest . -k benchmark`
@pytest.mark.skipif(not BENCHMARK_RUN, reason="benchmark")
@pytest.mark.parametrize("benchmark_mode", ["baseline", "bit_encoded", "bfs_numpy"])
@pytest.mark.parametrize("n", [26])
def test_benchmark_top_spin(benchmark, benchmark_mode, n):
    central_state = [0] * (n // 2) + [1] * (n // 2)
    graph_def = PermutationGroups.lrx(n).with_central_state(central_state)
    if benchmark_mode == "bfs_numpy":
        graph = CayleyGraph(graph_def)
        benchmark.pedantic(lambda: bfs_numpy(graph), iterations=1, rounds=5)
    else:
        bit_encoding_width = 1 if benchmark_mode == "bit_encoded" else None
        graph = CayleyGraph(graph_def, bit_encoding_width=bit_encoding_width)
        benchmark.pedantic(graph.bfs, iterations=1, rounds=5)<|MERGE_RESOLUTION|>--- conflicted
+++ resolved
@@ -334,29 +334,6 @@
     assert np.array_equal(mx, mx.T)
 
 
-<<<<<<< HEAD
-def test_rapaport_m2_growth():
-    """Test growth function for Rapaport M2 generators group"""
-    # Test for n=3
-    graph_def = PermutationGroups.rapaport_m2(3)
-    graph = CayleyGraph(generators=graph_def, central_state=graph_def.central_state)
-    result = graph.bfs()
-    assert result.layer_sizes == [1, 2, 2, 1]
-    assert result.diameter() == 3
-    assert result.num_vertices == 6
-
-    # Test for n=4
-    graph_def = PermutationGroups.rapaport_m2(4)
-    graph = CayleyGraph(generators=graph_def.generators, central_state=graph_def.central_state)
-    result = graph.bfs()
-
-    # Basic checks for S_4
-    assert result.num_vertices == 24
-    assert result.diameter() == 4
-
-    # Verify layer sizes
-    assert result.layer_sizes == [1, 3, 5, 8, 6, 1]
-=======
 def _state_to_str(state: torch.Tensor):
     return "".join(str(int(x)) for x in state)
 
@@ -388,8 +365,29 @@
         assert _state_to_str(x[i]) == "10000"
     for i in range(10, 20):
         assert _state_to_str(x[i]) in ["01000", "00001"]
->>>>>>> 9a0c35d6
-
+
+        
+def test_rapaport_m2_growth():
+    """Test growth function for Rapaport M2 generators group"""
+    # Test for n=3
+    graph_def = PermutationGroups.rapaport_m2(3)
+    graph = CayleyGraph(generators=graph_def, central_state=graph_def.central_state)
+    result = graph.bfs()
+    assert result.layer_sizes == [1, 2, 2, 1]
+    assert result.diameter() == 3
+    assert result.num_vertices == 6
+
+    # Test for n=4
+    graph_def = PermutationGroups.rapaport_m2(4)
+    graph = CayleyGraph(generators=graph_def.generators, central_state=graph_def.central_state)
+    result = graph.bfs()
+
+    # Basic checks for S_4
+    assert result.num_vertices == 24
+    assert result.diameter() == 4
+
+    # Verify layer sizes
+    assert result.layer_sizes == [1, 3, 5, 8, 6, 1]
 
 # Below is the benchmark code. To run: `BENCHMARK=1 pytest . -k benchmark`
 @pytest.mark.skipif(not BENCHMARK_RUN, reason="benchmark")
