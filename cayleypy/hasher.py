--- conflicted
+++ resolved
@@ -1,8 +1,5 @@
 import math
-<<<<<<< HEAD
 import random
-=======
->>>>>>> 1602f489
 from typing import Callable, Optional, TYPE_CHECKING
 
 import torch
@@ -10,7 +7,6 @@
 if TYPE_CHECKING:
     from cayleypy import CayleyGraph
 
-<<<<<<< HEAD
 MAX_INT = 2**63
 
 
@@ -22,8 +18,6 @@
     x = x ^ (x >> 31)
     return x
 
-=======
->>>>>>> 1602f489
 
 class StateHasher:
     """Helper class to hash states."""
@@ -39,7 +33,6 @@
             return
 
         self.is_identity = False
-<<<<<<< HEAD
         self.seed = random_seed or random.randint(-MAX_INT, MAX_INT)
 
         # Dot product is not safe for bit-encoded states, it has high probability of collisions.
@@ -50,20 +43,12 @@
         torch.manual_seed(self.seed)
         self.vec_hasher = torch.randint(
             -MAX_INT, MAX_INT, size=(self.state_size, 1), device=graph.device, dtype=torch.int64
-=======
+        )
 
         # Dot product is not safe for bit-encoded states, it has high probability of collisions.
         if graph.string_encoder is not None:
-            self.make_hashes = self._hash_combine
+            self.make_hashes = self._hash_splitmix64
             return
-
-        if random_seed is not None:
-            torch.manual_seed(random_seed)
-        max_int = int((2**62))
-        self.vec_hasher = torch.randint(
-            -max_int, max_int + 1, size=(self.state_size, 1), device=graph.device, dtype=torch.int64
->>>>>>> 1602f489
-        )
 
         try:
             trial_states = torch.zeros((2, self.state_size), device=graph.device, dtype=torch.int64)
@@ -87,20 +72,10 @@
             parts = int(math.ceil(states.shape[0] / self.chunk_size))
             return torch.hstack([torch.sum(z * self.vec_hasher, dim=1) for z in torch.tensor_split(states, parts)])
 
-<<<<<<< HEAD
     def _hash_splitmix64(self, x: torch.Tensor) -> torch.Tensor:
         n, m = x.shape
         h = torch.full((n,), self.seed, dtype=torch.int64, device=x.device)
         for i in range(m):
             h ^= _splitmix64(x[:, i])
             h = h * 0x85EBCA6B
-        return h
-=======
-    def _hash_combine(self, states: torch.Tensor) -> torch.Tensor:
-        """Hash function inspired by boost::hash_combine."""
-        result = states[:, 0].clone()
-        seed: int = 0x9E3779B97F4A7C15
-        for i in range(1, self.state_size):
-            result ^= states[:, i] + seed + (result << 6) + (result >> 2)
-        return result
->>>>>>> 1602f489
+        return h