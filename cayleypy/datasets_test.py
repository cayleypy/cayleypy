"""Sanity checks for datasets."""

import math

from cayleypy import load_dataset, CayleyGraph, prepare_graph


def _verify_layers_fast(graph: CayleyGraph, layer_sizes: list[int]):
    if max(layer_sizes) < 100:
        assert layer_sizes == graph.bfs().layer_sizes
    else:
        first_layers = graph.bfs(max_layer_size_to_explore=100).layer_sizes
        assert first_layers == layer_sizes[: len(first_layers)]


# LRX Cayley graphs contain all permutations.
# It's conjectured that for n>=4, diameter of LRX Cayley graph is n(n-1)/2. See https://oeis.org/A186783.
def test_lrx_cayley_growth():
    for key, layer_sizes in load_dataset("lrx_cayley_growth").items():
        n = int(key)
        assert sum(layer_sizes) == math.factorial(n)
        if n >= 4:
            assert len(layer_sizes) - 1 == n * (n - 1) // 2
        _verify_layers_fast(CayleyGraph(prepare_graph("lrx", n=n).generators), layer_sizes)


def test_burnt_pancake_cayley_growth():
    oeis_a078941 = [None, 1, 4, 6, 8, 10, 12, 14, 15, 17, 18, 19, 21]
    for key, layer_sizes in load_dataset("burnt_pancake_cayley_growth").items():
        n = int(key)
        assert sum(layer_sizes) == math.factorial(n) * 2**n
        assert len(layer_sizes) - 1 == oeis_a078941[n]
        _verify_layers_fast(CayleyGraph(prepare_graph("burnt_pancake", n=n).generators), layer_sizes)


# TopSpin Cayley graphs contain all permutations for even n>=6, and half of all permutations for odd n>=7.
def test_top_spin_cayley_growth():
    for key, layer_sizes in load_dataset("top_spin_cayley_growth").items():
        n = int(key)
        if n % 2 == 0 and n >= 6:
            assert sum(layer_sizes) == math.factorial(n)
        if n % 2 == 1 and n >= 7:
            assert sum(layer_sizes) == math.factorial(n) // 2
        _verify_layers_fast(CayleyGraph(prepare_graph("top_spin", n=n).generators), layer_sizes)


def test_all_transpositions_cayley_growth():
    for key, layer_sizes in load_dataset("all_transpositions_cayley_growth").items():
        n = int(key)
        assert sum(layer_sizes) == math.factorial(n)
        assert len(layer_sizes) == n  # Graph diameter is n-1.
        assert layer_sizes[-1] == math.factorial(n - 1)  # Size of last layer is (n-1)!.


def test_pancake_cayley_growth():
    # See https://oeis.org/A058986
    oeis_a058986 = [None, 0, 1, 3, 4, 5, 7, 8, 9, 10, 11, 13, 14, 15, 16, 17, 18, 19, 20, 22]
    # See https://oeis.org/A067607
    oeis_a067607 = [None, 1, 1, 1, 3, 20, 2, 35, 455, 5804, 73232, 6, 167, 2001, 24974, 339220, 4646117, 65758725]
    for key, layer_sizes in load_dataset("pancake_cayley_growth").items():
        n = int(key)
        assert sum(layer_sizes) == math.factorial(n)
        assert len(layer_sizes) - 1 == oeis_a058986[n]
        assert layer_sizes[-1] == oeis_a067607[n]
        _verify_layers_fast(CayleyGraph(prepare_graph("pancake", n=n).generators), layer_sizes)


def test_full_reversals_cayley_growth():
    for key, layer_sizes in load_dataset("full_reversals_cayley_growth").items():
        n = int(key)
        assert sum(layer_sizes) == math.factorial(n)
        _verify_layers_fast(CayleyGraph(prepare_graph("full_reversals", n=n).generators), layer_sizes)
        assert len(layer_sizes) == n  # Graph diameter is n-1.
        if n >= 3:
            assert layer_sizes[-1] == 2  # Size of last layer is 2.


# Number of elements in coset graph for LRX and binary strings is binomial coefficient.
def test_lrx_coset_growth():
    for initial_state, layer_sizes in load_dataset("lrx_coset_growth").items():
        n = len(initial_state)
        k = initial_state.count("1")
        assert sum(layer_sizes) == math.comb(n, k)
        _verify_layers_fast(CayleyGraph(prepare_graph("lrx", n=n).generators, dest=initial_state), layer_sizes)


# Number of elements in coset graph for TopSpin and binary strings is binomial coefficient, for n>=6.
def test_top_spin_coset_growth():
    for initial_state, layer_sizes in load_dataset("top_spin_coset_growth").items():
        n = len(initial_state)
        k = initial_state.count("1")
        if n >= 6:
            assert sum(layer_sizes) == math.comb(n, k)
        _verify_layers_fast(CayleyGraph(prepare_graph("top_spin", n=n).generators, dest=initial_state), layer_sizes)


def test_coxeter_cayley_growth():
    for key, layer_sizes in load_dataset("coxeter_cayley_growth").items():
        n = int(key)
        assert sum(layer_sizes) == math.factorial(n)
        _verify_layers_fast(CayleyGraph(prepare_graph("coxeter", n=n).generators), layer_sizes)
        assert len(layer_sizes) - 1 == n * (n - 1) // 2


<<<<<<< HEAD
def test_hungarian_rings_growth():
    for key, layer_sizes in load_dataset("hungarian_rings_growth").items():
        n = int(key)
        assert n % 2 == 0
        ring_size = (n + 2) // 2
        assert sum(layer_sizes) == math.factorial(n) // (2 if (ring_size % 2 > 0) else 1)
        _verify_layers_fast(CayleyGraph(prepare_graph("hungarian_rings", n=n).generators), layer_sizes)
=======
def test_cyclic_coxeter_cayley_growth():
    for key, layer_sizes in load_dataset("cyclic_coxeter_cayley_growth").items():
        n = int(key)
        assert sum(layer_sizes) == math.factorial(n)
        _verify_layers_fast(CayleyGraph(prepare_graph("cyclic_coxeter", n=n).generators), layer_sizes)
>>>>>>> 75d313f6
<|MERGE_RESOLUTION|>--- conflicted
+++ resolved
@@ -102,18 +102,16 @@
         assert len(layer_sizes) - 1 == n * (n - 1) // 2
 
 
-<<<<<<< HEAD
+def test_cyclic_coxeter_cayley_growth():
+    for key, layer_sizes in load_dataset("cyclic_coxeter_cayley_growth").items():
+        n = int(key)
+        assert sum(layer_sizes) == math.factorial(n)
+        _verify_layers_fast(CayleyGraph(prepare_graph("cyclic_coxeter", n=n).generators), layer_sizes)
+
 def test_hungarian_rings_growth():
     for key, layer_sizes in load_dataset("hungarian_rings_growth").items():
         n = int(key)
         assert n % 2 == 0
         ring_size = (n + 2) // 2
         assert sum(layer_sizes) == math.factorial(n) // (2 if (ring_size % 2 > 0) else 1)
-        _verify_layers_fast(CayleyGraph(prepare_graph("hungarian_rings", n=n).generators), layer_sizes)
-=======
-def test_cyclic_coxeter_cayley_growth():
-    for key, layer_sizes in load_dataset("cyclic_coxeter_cayley_growth").items():
-        n = int(key)
-        assert sum(layer_sizes) == math.factorial(n)
-        _verify_layers_fast(CayleyGraph(prepare_graph("cyclic_coxeter", n=n).generators), layer_sizes)
->>>>>>> 75d313f6
+        _verify_layers_fast(CayleyGraph(prepare_graph("hungarian_rings", n=n).generators), layer_sizes)