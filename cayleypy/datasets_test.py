"""Sanity checks for datasets."""

import math
import os

<<<<<<< HEAD
from cayleypy import load_dataset, CayleyGraph, CayleyGraphDef, prepare_graph, PermutationGroups
from cayleypy.puzzles import rubik_cube, globe_puzzle
from cayleypy.puzzles.hungarian_rings import get_santa_parameters_from_n, hungarian_rings_generators
=======
import pytest

from .cayley_graph import CayleyGraph
from .cayley_graph_def import CayleyGraphDef
from .datasets import load_dataset
from .graphs_lib import PermutationGroups, MatrixGroups
from .puzzles.puzzles import Puzzles

RUN_SLOW_TESTS = os.getenv("RUN_SLOW_TESTS") == "1"
>>>>>>> 28c6154c


def _verify_layers_fast(graph_def: CayleyGraphDef, layer_sizes: list[int], max_layer_size=1000):
    graph = CayleyGraph(graph_def)
    if max(layer_sizes) < max_layer_size:
        assert layer_sizes == graph.bfs().layer_sizes
    else:
        first_layers = graph.bfs(max_layer_size_to_explore=max_layer_size).layer_sizes
        assert first_layers == layer_sizes[: len(first_layers)]


# LRX Cayley graphs contain all permutations.
# It's conjectured that for n>=4, diameter of LRX Cayley graph is n(n-1)/2. See https://oeis.org/A186783.
def test_lrx_cayley_growth():
    for key, layer_sizes in load_dataset("lrx_cayley_growth").items():
        n = int(key)
        assert sum(layer_sizes) == math.factorial(n)
        if n >= 4:
            assert len(layer_sizes) - 1 == n * (n - 1) // 2
        _verify_layers_fast(PermutationGroups.lrx(n), layer_sizes)


def test_lx_cayley_growth():
    # See https://oeis.org/A039745
    oeis_a039745 = [None, 0, 1, 2, 6, 11, 18, 25, 35, 45, 58, 71, 87, 103, 122]
    for key, layer_sizes in load_dataset("lx_cayley_growth").items():
        n = int(key)
        assert sum(layer_sizes) == math.factorial(n)
        assert len(layer_sizes) - 1 == oeis_a039745[n]
        _verify_layers_fast(PermutationGroups.lx(n), layer_sizes)


def test_burnt_pancake_cayley_growth():
    oeis_a078941 = [None, 1, 4, 6, 8, 10, 12, 14, 15, 17, 18, 19, 21]
    for key, layer_sizes in load_dataset("burnt_pancake_cayley_growth").items():
        n = int(key)
        assert sum(layer_sizes) == math.factorial(n) * 2**n
        assert len(layer_sizes) - 1 == oeis_a078941[n]
        _verify_layers_fast(PermutationGroups.burnt_pancake(n), layer_sizes)


# TopSpin Cayley graphs contain all permutations for even n>=6, and half of all permutations for odd n>=7.
def test_top_spin_cayley_growth():
    for key, layer_sizes in load_dataset("top_spin_cayley_growth").items():
        n = int(key)
        if n % 2 == 0 and n >= 6:
            assert sum(layer_sizes) == math.factorial(n)
        if n % 2 == 1 and n >= 7:
            assert sum(layer_sizes) == math.factorial(n) // 2
        _verify_layers_fast(PermutationGroups.top_spin(n), layer_sizes)


def test_all_transpositions_cayley_growth():
    for key, layer_sizes in load_dataset("all_transpositions_cayley_growth").items():
        n = int(key)
        assert sum(layer_sizes) == math.factorial(n)
        assert len(layer_sizes) == n  # Graph diameter is n-1.
        assert layer_sizes[-1] == math.factorial(n - 1)  # Size of last layer is (n-1)!.


def test_pancake_cayley_growth():
    # See https://oeis.org/A058986
    oeis_a058986 = [None, 0, 1, 3, 4, 5, 7, 8, 9, 10, 11, 13, 14, 15, 16, 17, 18, 19, 20, 22]
    # See https://oeis.org/A067607
    oeis_a067607 = [None, 1, 1, 1, 3, 20, 2, 35, 455, 5804, 73232, 6, 167, 2001, 24974, 339220, 4646117, 65758725]
    for key, layer_sizes in load_dataset("pancake_cayley_growth").items():
        n = int(key)
        assert sum(layer_sizes) == math.factorial(n)
        assert len(layer_sizes) - 1 == oeis_a058986[n]
        assert layer_sizes[-1] == oeis_a067607[n]
        _verify_layers_fast(PermutationGroups.pancake(n), layer_sizes)


def test_full_reversals_cayley_growth():
    for key, layer_sizes in load_dataset("full_reversals_cayley_growth").items():
        n = int(key)
        assert sum(layer_sizes) == math.factorial(n)
        _verify_layers_fast(PermutationGroups.full_reversals(n), layer_sizes)
        assert len(layer_sizes) == n  # Graph diameter is n-1.
        if n >= 3:
            assert layer_sizes[-1] == 2  # Size of last layer is 2.


def test_signed_reversals_cayley_growth():
    for key, layer_sizes in load_dataset("signed_reversals_cayley_growth").items():
        n = int(key)
        assert sum(layer_sizes) == math.factorial(n) * 2**n
        _verify_layers_fast(PermutationGroups.signed_reversals(n), layer_sizes)


# Number of elements in coset graph for LRX and binary strings is binomial coefficient.
def test_lrx_coset_growth():
    for central_state, layer_sizes in load_dataset("lrx_coset_growth").items():
        n = len(central_state)
        k = central_state.count("1")
        assert sum(layer_sizes) == math.comb(n, k)
        graph = PermutationGroups.lrx(n).with_central_state(central_state)
        _verify_layers_fast(graph, layer_sizes, max_layer_size=100)


# Number of elements in coset graph for TopSpin and binary strings is binomial coefficient, for n>=6.
def test_top_spin_coset_growth():
    for central_state, layer_sizes in load_dataset("top_spin_coset_growth").items():
        n = len(central_state)
        k = central_state.count("1")
        if n >= 6:
            assert sum(layer_sizes) == math.comb(n, k)
        graph = PermutationGroups.top_spin(n).with_central_state(central_state)
        _verify_layers_fast(graph, layer_sizes, max_layer_size=100)


def test_coxeter_cayley_growth():
    for key, layer_sizes in load_dataset("coxeter_cayley_growth").items():
        n = int(key)
        assert sum(layer_sizes) == math.factorial(n)
        assert len(layer_sizes) - 1 == n * (n - 1) // 2
        assert layer_sizes == layer_sizes[::-1]  # Growth function is a palindrome.


# This test checks that the hash function is good when states are bit-encoded (and there are no collisions).
@pytest.mark.skipif(not RUN_SLOW_TESTS, reason="slow test")
def test_coxeter_cayley_growth_upto_200000():
    for key, layer_sizes in load_dataset("coxeter_cayley_growth").items():
        n = int(key)
        _verify_layers_fast(PermutationGroups.coxeter(n), layer_sizes, max_layer_size=200000)


def test_cyclic_coxeter_cayley_growth():
    for key, layer_sizes in load_dataset("cyclic_coxeter_cayley_growth").items():
        n = int(key)
        assert sum(layer_sizes) == math.factorial(n)
        _verify_layers_fast(PermutationGroups.cyclic_coxeter(n), layer_sizes)


def test_rapaport_m1_cayley_growth():
    for key, layer_sizes in load_dataset("rapaport_m1_cayley_growth").items():
        n = int(key)
        assert sum(layer_sizes) == math.factorial(n)
        _verify_layers_fast(PermutationGroups.rapaport_m1(n), layer_sizes)


def test_rapaport_m2_cayley_growth():
    for key, layer_sizes in load_dataset("rapaport_m2_cayley_growth").items():
        n = int(key)
        assert sum(layer_sizes) == math.factorial(n)
        _verify_layers_fast(PermutationGroups.rapaport_m2(n), layer_sizes)


def test_hungarian_rings_growth():
    for key, layer_sizes in load_dataset("hungarian_rings_growth").items():
<<<<<<< HEAD
        parameters = list(map(int, key.split(",")))
        assert len(parameters) == 4
        (left_size, left_index, right_size, right_index) = parameters
        n = left_size + right_size - (2 if left_index > 0 and right_index > 0 else 1)
        if n < 6 or n > 12:
            continue

        santa_params = get_santa_parameters_from_n(n)
        if parameters == santa_params:
            assert n % 2 == 0
            ring_size = (n + 2) // 2
            assert sum(layer_sizes) == math.factorial(n) // (2 if (ring_size % 2 > 0) else 1)
            _verify_layers_fast(prepare_graph("hungarian_rings", n=n), layer_sizes)

        generators, generator_names = hungarian_rings_generators(*parameters)
        graph = CayleyGraphDef.create(generators, central_state=list(range(n)), generator_names=generator_names)
        _verify_layers_fast(graph, layer_sizes)
=======
        n = int(key)
        assert n % 2 == 0
        ring_size = (n + 2) // 2
        assert sum(layer_sizes) == math.factorial(n) // (2 if (ring_size % 2 > 0) else 1)
        _verify_layers_fast(Puzzles.hungarian_rings(n), layer_sizes)


def test_heisenberg_growth():
    for key, layer_sizes in load_dataset("heisenberg_growth").items():
        n = int(key)
        assert sum(layer_sizes) == n**3
        _verify_layers_fast(MatrixGroups.heisenberg(n), layer_sizes)
>>>>>>> 28c6154c


def test_puzzles_growth():
    data = load_dataset("puzzles_growth")
    _verify_layers_fast(Puzzles.rubik_cube(2, metric="HTM"), data["cube_222_htm"])
    _verify_layers_fast(Puzzles.rubik_cube(2, metric="QTM"), data["cube_222_qtm"])
    _verify_layers_fast(Puzzles.rubik_cube(3, metric="HTM"), data["cube_333_htm"])
    _verify_layers_fast(Puzzles.rubik_cube(3, metric="QTM"), data["cube_333_qtm"])
    _verify_layers_fast(Puzzles.rubik_cube(2, metric="QSTM"), data["cube_222_qstm"])
    _verify_layers_fast(Puzzles.mini_pyramorphix(), data["mini_pyramorphix"])
    _verify_layers_fast(Puzzles.pyraminx(), data["pyraminx"])
    _verify_layers_fast(Puzzles.starminx(), data["starminx"])


def test_globes_growth():
    for key, layer_sizes in load_dataset("globes_growth").items():
        a, b = map(int, key.split(","))
        _verify_layers_fast(Puzzles.globe_puzzle(a, b), layer_sizes)<|MERGE_RESOLUTION|>--- conflicted
+++ resolved
@@ -3,11 +3,6 @@
 import math
 import os
 
-<<<<<<< HEAD
-from cayleypy import load_dataset, CayleyGraph, CayleyGraphDef, prepare_graph, PermutationGroups
-from cayleypy.puzzles import rubik_cube, globe_puzzle
-from cayleypy.puzzles.hungarian_rings import get_santa_parameters_from_n, hungarian_rings_generators
-=======
 import pytest
 
 from .cayley_graph import CayleyGraph
@@ -15,9 +10,9 @@
 from .datasets import load_dataset
 from .graphs_lib import PermutationGroups, MatrixGroups
 from .puzzles.puzzles import Puzzles
+from .puzzles.hungarian_rings import get_santa_parameters_from_n, hungarian_rings_generators
 
 RUN_SLOW_TESTS = os.getenv("RUN_SLOW_TESTS") == "1"
->>>>>>> 28c6154c
 
 
 def _verify_layers_fast(graph_def: CayleyGraphDef, layer_sizes: list[int], max_layer_size=1000):
@@ -168,30 +163,13 @@
 
 def test_hungarian_rings_growth():
     for key, layer_sizes in load_dataset("hungarian_rings_growth").items():
-<<<<<<< HEAD
         parameters = list(map(int, key.split(",")))
         assert len(parameters) == 4
         (left_size, left_index, right_size, right_index) = parameters
         n = left_size + right_size - (2 if left_index > 0 and right_index > 0 else 1)
         if n < 6 or n > 12:
             continue
-
-        santa_params = get_santa_parameters_from_n(n)
-        if parameters == santa_params:
-            assert n % 2 == 0
-            ring_size = (n + 2) // 2
-            assert sum(layer_sizes) == math.factorial(n) // (2 if (ring_size % 2 > 0) else 1)
-            _verify_layers_fast(prepare_graph("hungarian_rings", n=n), layer_sizes)
-
-        generators, generator_names = hungarian_rings_generators(*parameters)
-        graph = CayleyGraphDef.create(generators, central_state=list(range(n)), generator_names=generator_names)
-        _verify_layers_fast(graph, layer_sizes)
-=======
-        n = int(key)
-        assert n % 2 == 0
-        ring_size = (n + 2) // 2
-        assert sum(layer_sizes) == math.factorial(n) // (2 if (ring_size % 2 > 0) else 1)
-        _verify_layers_fast(Puzzles.hungarian_rings(n), layer_sizes)
+        _verify_layers_fast(Puzzles.hungarian_rings(*parameters), layer_sizes)
 
 
 def test_heisenberg_growth():
@@ -199,7 +177,6 @@
         n = int(key)
         assert sum(layer_sizes) == n**3
         _verify_layers_fast(MatrixGroups.heisenberg(n), layer_sizes)
->>>>>>> 28c6154c
 
 
 def test_puzzles_growth():
