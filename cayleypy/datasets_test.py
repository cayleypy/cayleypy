--- conflicted
+++ resolved
@@ -128,17 +128,13 @@
     _verify_layers_fast(prepare_graph("cube_2/2/2_6gensQTM"), data["cube_222_qtm"])
     _verify_layers_fast(prepare_graph("cube_3/3/3_18gensHTM"), data["cube_333_htm"])
     _verify_layers_fast(prepare_graph("cube_3/3/3_12gensQTM"), data["cube_333_qtm"])
-<<<<<<< HEAD
-    _verify_layers_fast(prepare_graph("mini_pyramorphix"), data["mini_pyramorphix"])
-    _verify_layers_fast(prepare_graph("starminx"), data["starminx"])
-=======
     _verify_layers_fast(rubik_cube(2, metric="QSTM"), data["cube_222_qstm"])
     _verify_layers_fast(prepare_graph("mini_pyramorphix"), data["mini_pyramorphix"])
     _verify_layers_fast(prepare_graph("pyraminx"), data["pyraminx"])
+    _verify_layers_fast(prepare_graph("starminx"), data["starminx"])
 
 
 def test_globes_growth():
     for key, layer_sizes in load_dataset("globes_growth").items():
         a, b = map(int, key.split(","))
-        _verify_layers_fast(globe_puzzle(a, b), layer_sizes)
->>>>>>> f9c78236
+        _verify_layers_fast(globe_puzzle(a, b), layer_sizes)