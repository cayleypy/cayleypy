"""Helpers for computing and loading pre-computed results."""

import csv
import functools
import json
import os
import math
from typing import Any, Callable

from .cayley_graph import CayleyGraph
from .graphs_lib import prepare_graph, PermutationGroups, MatrixGroups
from .puzzles.hungarian_rings import get_group as get_hr_group
from .puzzles.puzzles import Puzzles

DATA_DIR = os.path.join(os.path.dirname(os.path.abspath(__file__)), "data")


@functools.cache
def load_dataset(dataset_name: str, error_if_not_found=True) -> dict[str, Any]:
    """Loads named dataset."""
    file_name = os.path.join(DATA_DIR, dataset_name + ".csv")
    data: dict[str, str] = {}
    if os.path.exists(file_name):
        with open(file_name, "r", encoding="utf-8") as csvfile:
            for key, value in csv.reader(csvfile):
                data[key] = json.loads(value)
    else:
        if error_if_not_found:
            raise KeyError(f"No such dataset: {dataset_name}")
    return data


def _update_dataset(dataset_name: str, keys: list[str], eval_func: Callable[[str], Any]):
    file_name = os.path.join(DATA_DIR, dataset_name + ".csv")
    data = load_dataset(dataset_name, error_if_not_found=False)
    for key in keys:
        if key not in data:
            data[key] = json.dumps(eval_func(key))
    rows = list(data.items())
    if "coset" in dataset_name:
        rows.sort(key=lambda x: (len(x[0]), x[0]))
    else:
        rows.sort(key=lambda x: tuple(map(int, x[0].split(","))))
    with open(file_name, "w", encoding="utf-8", newline="") as csvfile:
        writer = csv.writer(csvfile)
        for row in rows:
            writer.writerow(row)
    print(f"Updated: {file_name}")


# The code below can be viewed as definition of what is stored in datasets.
# It is used to compute results for small graphs. Results for larger are computed separately and added to repository
# manually.
def _compute_lrx_coset_growth(central_state: str) -> list[int]:
    n = len(central_state)
    graph_def = PermutationGroups.lrx(n).with_central_state(central_state)
    return CayleyGraph(graph_def).bfs().layer_sizes


def _compute_top_spin_coset_growth(central_state: str) -> list[int]:
    n = len(central_state)
    graph_def = PermutationGroups.top_spin(n).with_central_state(central_state)
    return CayleyGraph(graph_def).bfs().layer_sizes


def _compute_lrx_cayley_growth(n: str) -> list[int]:
    return CayleyGraph(prepare_graph("lrx", n=int(n))).bfs().layer_sizes


def _compute_lx_cayley_growth(n: str) -> list[int]:
    return CayleyGraph(PermutationGroups.lx(int(n))).bfs().layer_sizes


def _compute_top_spin_cayley_growth(n: str) -> list[int]:
    return CayleyGraph(prepare_graph("top_spin", n=int(n))).bfs().layer_sizes


@functools.cache
def _stirling(n, k):
    """Computes unsigned Stirling number of the first kind."""
    if n == k == 0:
        return 1
    if n == 0 or k == 0:
        return 0
    return (n - 1) * _stirling(n - 1, k) + _stirling(n - 1, k - 1)


def _compute_all_transpositions_cayley_growth(n_str: str) -> list[int]:
    # Growth function is given by Stirling numbers, see https://oeis.org/A094638.
    n = int(n_str)
    return [_stirling(n, n + 1 - k) for k in range(1, n + 1)]


def _compute_transposons_cayley_growth(n: str) -> list[int]:
    return CayleyGraph(PermutationGroups.transposons(int(n))).bfs().layer_sizes


def _compute_pancake_cayley_growth(n: str) -> list[int]:
    return CayleyGraph(PermutationGroups.pancake(int(n))).bfs().layer_sizes


def _compute_burnt_pancake_cayley_growth(n: str) -> list[int]:
    return CayleyGraph(PermutationGroups.burnt_pancake(int(n))).bfs().layer_sizes


def _compute_full_reversals_cayley_growth(n: str) -> list[int]:
    return CayleyGraph(PermutationGroups.full_reversals(int(n))).bfs().layer_sizes


def _compute_signed_reversals_cayley_growth(n: str) -> list[int]:
    return CayleyGraph(PermutationGroups.signed_reversals(int(n))).bfs().layer_sizes


# For S_n with Coxeter generators (adjacent transpositions), the number of permutations of length k equals
# the number of permutations in S_n with exactly k inversions.
# This is the coefficient of q^k in the q-factorial [n]_q!
def _compute_coxeter_cayley_growth(n_str: str) -> list[int]:
    # dp[k] = number of permutations in S_n with exactly k inversions.
    # Using dynamic programming to compute Mahonian numbers.
    n = int(n_str)
    max_inv = math.comb(n, 2)
    dp = [0] * (max_inv + 1)
    dp[0] = 1  # 1 permutation of length 0 with 0 inversions

    for i in range(1, n):  # i is the number of elements inserted so far
        new_dp = [0] * (max_inv + 1)
        for k in range(max_inv + 1):
            for j in range(min(i + 1, k + 1)):  # insert new element at position j (adds j inversions)
                new_dp[k] += dp[k - j]
        dp = new_dp

    return dp


def _compute_cyclic_coxeter_cayley_growth(n: str) -> list[int]:
    return CayleyGraph(PermutationGroups.cyclic_coxeter(int(n))).bfs().layer_sizes


def _compute_hungarian_rings_growth(key: str) -> list[int]:
    parameters = map(int, key.split(","))
    return CayleyGraph(Puzzles.hungarian_rings(*parameters)).bfs().layer_sizes


def _compute_all_cycles_cayley_growth(n: str) -> list[int]:
    return CayleyGraph(PermutationGroups.all_cycles(int(n))).bfs().layer_sizes


def _compute_heisenberg_growth(key: str) -> list[int]:
    n, modulo = map(int, key.split(","))
    return CayleyGraph(MatrixGroups.heisenberg(n=n, modulo=modulo)).bfs().layer_sizes


def _compute_sl_fund_roots_growth(n: str, m: str) -> list[int]:
    return CayleyGraph(MatrixGroups.special_linear_fundamental_roots(int(n), modulo=int(m))).bfs().layer_sizes


def _compute_sl_root_weyl_growth(n: str, m: str) -> list[int]:
    return CayleyGraph(MatrixGroups.special_linear_root_weyl(int(n), modulo=int(m))).bfs().layer_sizes


def _compute_rapaport_m1_cayley_growth(n: str) -> list[int]:
    return CayleyGraph(PermutationGroups.rapaport_m1(int(n))).bfs().layer_sizes


def _compute_rapaport_m2_cayley_growth(n: str) -> list[int]:
    return CayleyGraph(PermutationGroups.rapaport_m2(int(n))).bfs().layer_sizes


def _compute_wrapped_k_cycles_cayley_growth(key: str) -> list[int]:
    n, k = map(int, key.split(","))
    return CayleyGraph(PermutationGroups.wrapped_k_cycles(n, k)).bfs().layer_sizes


def _compute_stars_cayley_growth(n: str) -> list[int]:
    return CayleyGraph(PermutationGroups.stars(int(n))).bfs().layer_sizes


def _compute_larx_cayley_growth(n: str) -> list[int]:
    return CayleyGraph(PermutationGroups.larx(int(n))).bfs().layer_sizes


def generate_datasets():
    """Generates datasets for small n, keeping existing values."""
    keys = []
    for n in range(3, 30):
        keys += ["01" * (n // 2) + "0" * (n % 2)]
        keys += ["0" * (n // 2 + n % 2) + "1" * (n // 2)]
    _update_dataset("lrx_coset_growth", keys, _compute_lrx_coset_growth)
    keys = [key for key in keys if len(key) >= 4]
    _update_dataset("top_spin_coset_growth", keys, _compute_top_spin_coset_growth)
    keys = [str(n) for n in range(3, 12)]
    _update_dataset("lrx_cayley_growth", keys, _compute_lrx_cayley_growth)
    _update_dataset("lx_cayley_growth", keys, _compute_lx_cayley_growth)
    keys = [str(n) for n in range(4, 12)]
    _update_dataset("top_spin_cayley_growth", keys, _compute_top_spin_cayley_growth)
    keys = [str(n) for n in range(2, 31)]
    _update_dataset("all_transpositions_cayley_growth", keys, _compute_all_transpositions_cayley_growth)
    _update_dataset("coxeter_cayley_growth", keys, _compute_coxeter_cayley_growth)
    keys = [str(n) for n in range(2, 11)]
    _update_dataset("transposons_cayley_growth", keys, _compute_transposons_cayley_growth)
    _update_dataset("pancake_cayley_growth", keys, _compute_pancake_cayley_growth)
    _update_dataset("full_reversals_cayley_growth", keys, _compute_full_reversals_cayley_growth)
    _update_dataset("cyclic_coxeter_cayley_growth", keys, _compute_cyclic_coxeter_cayley_growth)
    _update_dataset("rapaport_m1_cayley_growth", keys, _compute_rapaport_m1_cayley_growth)
    _update_dataset("rapaport_m2_cayley_growth", keys, _compute_rapaport_m2_cayley_growth)
    keys = [str(n) for n in range(1, 8)]
    _update_dataset("burnt_pancake_cayley_growth", keys, _compute_burnt_pancake_cayley_growth)
    _update_dataset("signed_reversals_cayley_growth", keys, _compute_signed_reversals_cayley_growth)
    keys = []
    for n in range(2, 10):
        group = get_hr_group(n)
        for parameters in group:
            keys.append(",".join([str(x) for x in parameters]))
    _update_dataset("hungarian_rings_growth", keys, _compute_hungarian_rings_growth)
    keys = [f"{n},{modulo}" for n in range(3, 11) for modulo in range(2, 51) if modulo ** (2 * n - 3) <= 2e6]
    _update_dataset("heisenberg_growth", keys, _compute_heisenberg_growth)
    keys = [str(n) for n in range(2, 8)]
    _update_dataset("all_cycles_cayley_growth", keys, _compute_all_cycles_cayley_growth)
    keys = [f"{n},{k}" for n in range(2, 10) for k in range(2, n + 1)]
    _update_dataset("wrapped_k_cycles_cayley_growth", keys, _compute_wrapped_k_cycles_cayley_growth)
    keys = [str(n) for n in range(3, 12)]
    _update_dataset("stars_cayley_growth", keys, _compute_stars_cayley_growth)
<<<<<<< HEAD
    keys = [str(n) for n in range(2, 8)]
    _update_dataset("larx_cayley_growth", keys, _compute_larx_cayley_growth)
=======
    keys = [str(n) for n in range(2, 11)]
    _update_dataset("sl_2_fund_roots_growth", keys, lambda m: _compute_sl_fund_roots_growth(2, m))
    keys = [str(n) for n in range(2, 6)]
    _update_dataset("sl_3_fund_roots_growth", keys, lambda m: _compute_sl_fund_roots_growth(3, m))
    keys = [str(n) for n in range(2, 11)]
    _update_dataset("sl_2_root_weyl_growth", keys, lambda m: _compute_sl_root_weyl_growth(2, m))
    keys = [str(n) for n in range(2, 6)]
    _update_dataset("sl_3_root_weyl_growth", keys, lambda m: _compute_sl_root_weyl_growth(3, m))
>>>>>>> dbe46628
<|MERGE_RESOLUTION|>--- conflicted
+++ resolved
@@ -220,10 +220,8 @@
     _update_dataset("wrapped_k_cycles_cayley_growth", keys, _compute_wrapped_k_cycles_cayley_growth)
     keys = [str(n) for n in range(3, 12)]
     _update_dataset("stars_cayley_growth", keys, _compute_stars_cayley_growth)
-<<<<<<< HEAD
     keys = [str(n) for n in range(2, 8)]
     _update_dataset("larx_cayley_growth", keys, _compute_larx_cayley_growth)
-=======
     keys = [str(n) for n in range(2, 11)]
     _update_dataset("sl_2_fund_roots_growth", keys, lambda m: _compute_sl_fund_roots_growth(2, m))
     keys = [str(n) for n in range(2, 6)]
@@ -231,5 +229,4 @@
     keys = [str(n) for n in range(2, 11)]
     _update_dataset("sl_2_root_weyl_growth", keys, lambda m: _compute_sl_root_weyl_growth(2, m))
     keys = [str(n) for n in range(2, 6)]
-    _update_dataset("sl_3_root_weyl_growth", keys, lambda m: _compute_sl_root_weyl_growth(3, m))
->>>>>>> dbe46628
+    _update_dataset("sl_3_root_weyl_growth", keys, lambda m: _compute_sl_root_weyl_growth(3, m))