"""Helpers for computing and loading pre-computed results."""
import csv
import functools
import json
import os
from typing import Any, Callable

from .cayley_graph import CayleyGraph
from .graphs_lib import prepare_graph

DATA_DIR = os.path.join(os.path.dirname(os.path.abspath(__file__)), 'data')


@functools.cache
def load_dataset(dataset_name: str, error_if_not_found=True) -> dict[str, Any]:
    """Loads named dataset."""
    file_name = os.path.join(DATA_DIR, dataset_name + '.csv')
    data: dict[str, str] = dict()
    if os.path.exists(file_name):
        with open(file_name, "r") as csvfile:
            for key, value in csv.reader(csvfile):
                data[key] = json.loads(value)
    else:
        if error_if_not_found:
            raise KeyError(f"No such dataset: {dataset_name}")
    return data


def _update_dataset(dataset_name: str, keys: list[str], eval_func: Callable[[str], Any]):
    file_name = os.path.join(DATA_DIR, dataset_name + '.csv')
    data = load_dataset(dataset_name, error_if_not_found=False)
    for key in keys:
        if key not in data:
            data[key] = json.dumps(eval_func(key))
    rows = [(key, value) for key, value in data.items()]
    rows.sort(key=lambda x: (len(x[0]), x[0]))
    with open(file_name, "w") as csvfile:
        writer = csv.writer(csvfile)
        for row in rows:
            writer.writerow(row)
    print(f"Updated: {file_name}")


# The code below can be viewed as definition of what is stored in datasets.
# It is used to compute results for small graphs. Results for larger are computed separately and added to repository
# manually.
def _compute_lrx_coset_growth(initial_state: str) -> list[int]:
    n = len(initial_state)
    generators = prepare_graph("lrx", n=n).generators
    result = CayleyGraph(generators, dest=initial_state).bfs()
    return result.layer_sizes


def _compute_top_spin_coset_growth(initial_state: str) -> list[int]:
    n = len(initial_state)
    generators = prepare_graph("top_spin", n=n).generators
    result = CayleyGraph(generators, dest=initial_state).bfs()
    return result.layer_sizes


def _compute_lrx_cayley_growth(n: str) -> list[int]:
    return prepare_graph("lrx", n=int(n)).bfs().layer_sizes


def _compute_top_spin_cayley_growth(n: str) -> list[int]:
    return prepare_graph("top_spin", n=int(n)).bfs().layer_sizes


@functools.cache
def _stirling(n, k):
    """Computes unsigned Stirling number of the first kind."""
    if n == k == 0:
        return 1
    if n == 0 or k == 0:
        return 0
    return (n - 1) * _stirling(n - 1, k) + _stirling(n - 1, k - 1)


def _compute_all_transpositions_cayley_growth(n_str: str) -> list[int]:
    # Growth function is given by Stirling numbers, see https://oeis.org/A094638.
    n = int(n_str)
    return [_stirling(n, n + 1 - k) for k in range(1, n + 1)]


def _compute_pancake_cayley_growth(n: str) -> list[int]:
    return prepare_graph("pancake", n=int(n)).bfs().layer_sizes


def _compute_burnt_pancake_cayley_growth(n: str) -> list[int]:
    return prepare_graph("burnt_pancake", n=int(n)).bfs().layer_sizes


def _compute_full_reversals_cayley_growth(n: str) -> list[int]:
    return prepare_graph("full_reversals", n=int(n)).bfs().layer_sizes


def _compute_coxeter_cayley_growth(n: str) -> list[int]:
    return prepare_graph("coxeter", n=int(n)).bfs().layer_sizes

def _compute_qstm_ncubes_cayley_growth(n: str) -> list[int]:
    return prepare_graph("cube_n/n/n_gensQSTM", n=int(n)).bfs().layer_sizes

def _compute_globe_cayley_growth(arg_s: str) -> list[int]:
    A, B = map(int, arg_s.split(','))
    return prepare_graph("globeA/B", A=A, B=B).bfs().layer_sizes


def generate_datasets():
    """Generates datasets for small n, keeping existing values."""
    keys = []
    for n in range(3, 30):
        keys += ["01" * (n // 2) + "0" * (n % 2)]
        keys += ["0" * (n // 2 + n % 2) + "1" * (n // 2)]
    _update_dataset("lrx_coset_growth", keys, _compute_lrx_coset_growth)
    keys = [key for key in keys if len(key) >= 4]
    _update_dataset("top_spin_coset_growth", keys, _compute_top_spin_coset_growth)
    keys = [str(n) for n in range(3, 12)]
    _update_dataset("lrx_cayley_growth", keys, _compute_lrx_cayley_growth)
    keys = [str(n) for n in range(4, 12)]
    _update_dataset("top_spin_cayley_growth", keys, _compute_top_spin_cayley_growth)
    keys = [str(n) for n in range(2, 31)]
    _update_dataset("all_transpositions_cayley_growth", keys, _compute_all_transpositions_cayley_growth)
    keys = [str(n) for n in range(2, 11)]
    _update_dataset("pancake_cayley_growth", keys, _compute_pancake_cayley_growth)
    _update_dataset("full_reversals_cayley_growth", keys, _compute_full_reversals_cayley_growth)
    _update_dataset("coxeter_cayley_growth", keys, _compute_coxeter_cayley_growth)
<<<<<<< HEAD
    # keys = ["2"]
    # _update_dataset("cube_nnn_qstm_cayley_growth", keys, _compute_qstm_ncubes_cayley_growth)
    keys = ["2,1"]
    _update_dataset("globeAB_cayley_growth", keys, _compute_globe_cayley_growth)
=======
    keys = [str(n) for n in range(1, 8)]
    _update_dataset("burnt_pancake_cayley_growth", keys, _compute_burnt_pancake_cayley_growth)
>>>>>>> 2346bac6
<|MERGE_RESOLUTION|>--- conflicted
+++ resolved
@@ -124,12 +124,7 @@
     _update_dataset("pancake_cayley_growth", keys, _compute_pancake_cayley_growth)
     _update_dataset("full_reversals_cayley_growth", keys, _compute_full_reversals_cayley_growth)
     _update_dataset("coxeter_cayley_growth", keys, _compute_coxeter_cayley_growth)
-<<<<<<< HEAD
-    # keys = ["2"]
-    # _update_dataset("cube_nnn_qstm_cayley_growth", keys, _compute_qstm_ncubes_cayley_growth)
-    keys = ["2,1"]
-    _update_dataset("globeAB_cayley_growth", keys, _compute_globe_cayley_growth)
-=======
     keys = [str(n) for n in range(1, 8)]
     _update_dataset("burnt_pancake_cayley_growth", keys, _compute_burnt_pancake_cayley_growth)
->>>>>>> 2346bac6
+    keys = ["2,1"]
+    _update_dataset("globeAB_cayley_growth", keys, _compute_globe_cayley_growth)