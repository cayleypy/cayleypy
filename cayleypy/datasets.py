--- conflicted
+++ resolved
@@ -98,18 +98,17 @@
 def _compute_coxeter_cayley_growth(n: str) -> list[int]:
     return prepare_graph("coxeter", n=int(n)).bfs().layer_sizes
 
-
-<<<<<<< HEAD
-def _compute_hungarian_rings_growth(n: str) -> list[int]:
-    return prepare_graph("hungarian_rings", n=int(n)).bfs().layer_sizes
-=======
+  
 def _compute_mini_paramorphix_cayley_growth(_: str) -> list[int]:
     return prepare_graph("mini_paramorphix").bfs().layer_sizes
 
 
 def _compute_cyclic_coxeter_cayley_growth(n: str) -> list[int]:
     return prepare_graph("cyclic_coxeter", n=int(n)).bfs().layer_sizes
->>>>>>> 75d313f6
+
+  
+def _compute_hungarian_rings_growth(n: str) -> list[int]:
+    return prepare_graph("hungarian_rings", n=int(n)).bfs().layer_sizes
 
 
 def generate_datasets():
@@ -131,12 +130,9 @@
     _update_dataset("pancake_cayley_growth", keys, _compute_pancake_cayley_growth)
     _update_dataset("full_reversals_cayley_growth", keys, _compute_full_reversals_cayley_growth)
     _update_dataset("coxeter_cayley_growth", keys, _compute_coxeter_cayley_growth)
-<<<<<<< HEAD
-    keys = [str(n) for n in range(6, 14, 2)]
-    _update_dataset("hungarian_rings_growth", keys, _compute_hungarian_rings_growth)
-=======
     _update_dataset("cyclic_coxeter_cayley_growth", keys, _compute_cyclic_coxeter_cayley_growth)
     keys = [str(n) for n in range(1, 8)]
     _update_dataset("burnt_pancake_cayley_growth", keys, _compute_burnt_pancake_cayley_growth)
     _update_dataset("mini_paramorphix_cayley_growth", ["24"], _compute_mini_paramorphix_cayley_growth)
->>>>>>> 75d313f6
+    keys = [str(n) for n in range(6, 14, 2)]
+    _update_dataset("hungarian_rings_growth", keys, _compute_hungarian_rings_growth)