"""Helpers for computing and loading pre-computed results."""

import csv
import functools
import json
import os
import math
from typing import Any, Callable

from .cayley_graph import CayleyGraph
from .graphs_lib import prepare_graph, PermutationGroups
from .puzzles.hungarian_rings import get_group as get_hr_group

DATA_DIR = os.path.join(os.path.dirname(os.path.abspath(__file__)), "data")


@functools.cache
def load_dataset(dataset_name: str, error_if_not_found=True) -> dict[str, Any]:
    """Loads named dataset."""
    file_name = os.path.join(DATA_DIR, dataset_name + ".csv")
    data: dict[str, str] = {}
    if os.path.exists(file_name):
        with open(file_name, "r", encoding="utf-8") as csvfile:
            for key, value in csv.reader(csvfile):
                data[key] = json.loads(value)
    else:
        if error_if_not_found:
            raise KeyError(f"No such dataset: {dataset_name}")
    return data


def _update_dataset(dataset_name: str, keys: list[str], eval_func: Callable[[str], Any]):
    file_name = os.path.join(DATA_DIR, dataset_name + ".csv")
    data = load_dataset(dataset_name, error_if_not_found=False)
    for key in keys:
        if key not in data:
            data[key] = json.dumps(eval_func(key))
    rows = list(data.items())
    rows.sort(key=lambda x: (len(x[0]), x[0]))
    with open(file_name, "w", encoding="utf-8") as csvfile:
        writer = csv.writer(csvfile)
        for row in rows:
            writer.writerow(row)
    print(f"Updated: {file_name}")


# The code below can be viewed as definition of what is stored in datasets.
# It is used to compute results for small graphs. Results for larger are computed separately and added to repository
# manually.
def _compute_lrx_coset_growth(central_state: str) -> list[int]:
    n = len(central_state)
    graph_def = PermutationGroups.lrx(n).with_central_state(central_state)
    return CayleyGraph(graph_def).bfs().layer_sizes


def _compute_top_spin_coset_growth(central_state: str) -> list[int]:
    n = len(central_state)
    graph_def = PermutationGroups.top_spin(n).with_central_state(central_state)
    return CayleyGraph(graph_def).bfs().layer_sizes


def _compute_lrx_cayley_growth(n: str) -> list[int]:
    return CayleyGraph(prepare_graph("lrx", n=int(n))).bfs().layer_sizes


def _compute_lx_cayley_growth(n: str) -> list[int]:
    return CayleyGraph(PermutationGroups.lx(int(n))).bfs().layer_sizes


def _compute_top_spin_cayley_growth(n: str) -> list[int]:
    return CayleyGraph(prepare_graph("top_spin", n=int(n))).bfs().layer_sizes


@functools.cache
def _stirling(n, k):
    """Computes unsigned Stirling number of the first kind."""
    if n == k == 0:
        return 1
    if n == 0 or k == 0:
        return 0
    return (n - 1) * _stirling(n - 1, k) + _stirling(n - 1, k - 1)


def _compute_all_transpositions_cayley_growth(n_str: str) -> list[int]:
    # Growth function is given by Stirling numbers, see https://oeis.org/A094638.
    n = int(n_str)
    return [_stirling(n, n + 1 - k) for k in range(1, n + 1)]


def _compute_pancake_cayley_growth(n: str) -> list[int]:
    return CayleyGraph(PermutationGroups.pancake(int(n))).bfs().layer_sizes


def _compute_burnt_pancake_cayley_growth(n: str) -> list[int]:
    return CayleyGraph(PermutationGroups.burnt_pancake(int(n))).bfs().layer_sizes


def _compute_full_reversals_cayley_growth(n: str) -> list[int]:
    return CayleyGraph(PermutationGroups.full_reversals(int(n))).bfs().layer_sizes


def _compute_signed_reversals_cayley_growth(n: str) -> list[int]:
    return CayleyGraph(PermutationGroups.signed_reversals(int(n))).bfs().layer_sizes


# For S_n with Coxeter generators (adjacent transpositions), the number of permutations of length k equals
# the number of permutations in S_n with exactly k inversions.
# This is the coefficient of q^k in the q-factorial [n]_q!
def _compute_coxeter_cayley_growth(n_str: str) -> list[int]:
    # dp[k] = number of permutations in S_n with exactly k inversions.
    # Using dynamic programming to compute Mahonian numbers.
    n = int(n_str)
    max_inv = math.comb(n, 2)
    dp = [0] * (max_inv + 1)
    dp[0] = 1  # 1 permutation of length 0 with 0 inversions

    for i in range(1, n):  # i is the number of elements inserted so far
        new_dp = [0] * (max_inv + 1)
        for k in range(max_inv + 1):
            for j in range(min(i + 1, k + 1)):  # insert new element at position j (adds j inversions)
                new_dp[k] += dp[k - j]
        dp = new_dp

    return dp


def _compute_cyclic_coxeter_cayley_growth(n: str) -> list[int]:
    return CayleyGraph(PermutationGroups.cyclic_coxeter(int(n))).bfs().layer_sizes


def _compute_hungarian_rings_growth(key: str) -> list[int]:
    parameters = map(int, key.split(","))
    return CayleyGraph(PermutationGroups.hungarian_rings(*parameters)).bfs().layer_sizes


def _compute_heisenberg_growth(n: str) -> list[int]:
    return CayleyGraph(prepare_graph("heisenberg", n=int(n))).bfs().layer_sizes


def _compute_rapaport_m1_cayley_growth(n: str) -> list[int]:
    return CayleyGraph(PermutationGroups.rapaport_m1(int(n))).bfs().layer_sizes


def _compute_rapaport_m2_cayley_growth(n: str) -> list[int]:
    return CayleyGraph(PermutationGroups.rapaport_m2(int(n))).bfs().layer_sizes


def generate_datasets():
    """Generates datasets for small n, keeping existing values."""
    keys = []
    for n in range(3, 30):
        keys += ["01" * (n // 2) + "0" * (n % 2)]
        keys += ["0" * (n // 2 + n % 2) + "1" * (n // 2)]
    _update_dataset("lrx_coset_growth", keys, _compute_lrx_coset_growth)
    keys = [key for key in keys if len(key) >= 4]
    _update_dataset("top_spin_coset_growth", keys, _compute_top_spin_coset_growth)
    keys = [str(n) for n in range(3, 12)]
    _update_dataset("lrx_cayley_growth", keys, _compute_lrx_cayley_growth)
    _update_dataset("lx_cayley_growth", keys, _compute_lx_cayley_growth)
    keys = [str(n) for n in range(4, 12)]
    _update_dataset("top_spin_cayley_growth", keys, _compute_top_spin_cayley_growth)
    keys = [str(n) for n in range(2, 31)]
    _update_dataset("all_transpositions_cayley_growth", keys, _compute_all_transpositions_cayley_growth)
    _update_dataset("coxeter_cayley_growth", keys, _compute_coxeter_cayley_growth)
    keys = [str(n) for n in range(2, 11)]
    _update_dataset("pancake_cayley_growth", keys, _compute_pancake_cayley_growth)
    _update_dataset("full_reversals_cayley_growth", keys, _compute_full_reversals_cayley_growth)
    _update_dataset("cyclic_coxeter_cayley_growth", keys, _compute_cyclic_coxeter_cayley_growth)
    _update_dataset("rapaport_m1_cayley_growth", keys, _compute_rapaport_m1_cayley_growth)
    _update_dataset("rapaport_m2_cayley_growth", keys, _compute_rapaport_m2_cayley_growth)
    keys = [str(n) for n in range(1, 8)]
    _update_dataset("burnt_pancake_cayley_growth", keys, _compute_burnt_pancake_cayley_growth)
<<<<<<< HEAD
    _update_dataset("mini_pyramorphix_cayley_growth", ["24"], _compute_mini_pyramorphix_cayley_growth)
    keys = []
    for n in range(2, 10):
        group = get_hr_group(n)
        for parameters in group:
            keys.append(",".join([str(x) for x in parameters]))
    _update_dataset("hungarian_rings_growth", keys, _compute_hungarian_rings_growth)
=======
    _update_dataset("signed_reversals_cayley_growth", keys, _compute_signed_reversals_cayley_growth)
    keys = [str(n) for n in range(6, 14, 2)]
    _update_dataset("hungarian_rings_growth", keys, _compute_hungarian_rings_growth)
    keys = [str(n) for n in range(2, 51)]
    _update_dataset("heisenberg_growth", keys, _compute_heisenberg_growth)
>>>>>>> 28c6154c
<|MERGE_RESOLUTION|>--- conflicted
+++ resolved
@@ -170,18 +170,12 @@
     _update_dataset("rapaport_m2_cayley_growth", keys, _compute_rapaport_m2_cayley_growth)
     keys = [str(n) for n in range(1, 8)]
     _update_dataset("burnt_pancake_cayley_growth", keys, _compute_burnt_pancake_cayley_growth)
-<<<<<<< HEAD
-    _update_dataset("mini_pyramorphix_cayley_growth", ["24"], _compute_mini_pyramorphix_cayley_growth)
+    _update_dataset("signed_reversals_cayley_growth", keys, _compute_signed_reversals_cayley_growth)
     keys = []
     for n in range(2, 10):
         group = get_hr_group(n)
         for parameters in group:
             keys.append(",".join([str(x) for x in parameters]))
     _update_dataset("hungarian_rings_growth", keys, _compute_hungarian_rings_growth)
-=======
-    _update_dataset("signed_reversals_cayley_growth", keys, _compute_signed_reversals_cayley_growth)
-    keys = [str(n) for n in range(6, 14, 2)]
-    _update_dataset("hungarian_rings_growth", keys, _compute_hungarian_rings_growth)
     keys = [str(n) for n in range(2, 51)]
-    _update_dataset("heisenberg_growth", keys, _compute_heisenberg_growth)
->>>>>>> 28c6154c
+    _update_dataset("heisenberg_growth", keys, _compute_heisenberg_growth)