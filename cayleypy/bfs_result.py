import typing
from dataclasses import dataclass
from functools import cached_property
from typing import Optional

import numpy as np
import torch

from cayleypy.permutation_utils import apply_permutation

if typing.TYPE_CHECKING:
    from cayleypy import CayleyGraph


@dataclass(frozen=True)
class BfsResult:
    """Result of running breadth-first search on a Schreier coset graph.

    Can be used to obtain the graph explicitly. In this case, vertices are numbered sequentially in the order in which
    they are visited by BFS.
    """

    bfs_completed: bool  # Whether full graph was explored.
    layer_sizes: list[int]  # i-th element is number of states at distance i from start.
    layers: dict[int, torch.Tensor]  # Explicitly stored states for each layer.

    # Hashes of all vertices (if requested).
    # Order is the same as order of states in layers.
    vertices_hashes: Optional[torch.Tensor]

    # List of edges (if requested).
    # Tensor of shape (num_edges, 2) where vertices are represented by their hashes.
    edges_list_hashes: Optional[torch.Tensor]

    # Reference to CayleyGraph on which BFS was run. Needed if we want to restore edge names.
    graph: "CayleyGraph"

    def diameter(self):
        """Maximal distance from any start vertex to any other vertex."""
        return len(self.layer_sizes) - 1

    def get_layer(self, layer_id: int) -> np.ndarray:
        """Returns all states in the layer with given index."""
        if not 0 <= layer_id <= self.diameter():
            raise KeyError(f"No such layer: {layer_id}.")
        if layer_id not in self.layers:
            raise KeyError(f"Layer {layer_id} was not computed because it was too large.")
        return self.layers[layer_id].cpu().numpy()

    def last_layer(self) -> np.ndarray:
        """Returns last layer, formatted as set of strings."""
        return self.get_layer(self.diameter())

    @cached_property
    def num_vertices(self) -> int:
        """Number of vertices in the graph."""
        return sum(self.layer_sizes)

    @cached_property
    def hashes_to_indices_dict(self) -> dict[int, int]:
        """Dictionary used to remap vertex hashes to indexes."""
        n = self.num_vertices
        assert self.vertices_hashes is not None, "Run bfs with return_all_hashes=True."
<<<<<<< HEAD
        assert len(self.vertices_hashes) == n, "Number of vertices hashes must be the same as the number of veritces"
        ans: dict[int, int] = dict()
=======
        assert len(self.vertices_hashes) == n
        ans: dict[int, int] = {}
>>>>>>> 75d313f6
        for i in range(n):
            ans[int(self.vertices_hashes[i])] = i
        assert len(ans) == n, "Hash collision."
        return ans

    @cached_property
    def edges_list(self) -> np.ndarray:
        """Return list of edges, with vertices renumbered."""
        assert self.edges_list_hashes is not None, "Run bfs with return_all_edges=True."
        hashes_to_indices = self.hashes_to_indices_dict
        return np.array([[hashes_to_indices[int(h)] for h in row] for row in self.edges_list_hashes], dtype=np.int64)

    def named_undirected_edges(self) -> set[tuple[str, str]]:
        """Names for vertices (representing coset elements in readable format)."""
        vn = self.vertex_names
        return {tuple(sorted([vn[i1], vn[i2]])) for i1, i2 in self.edges_list}  # type: ignore

    def adjacency_matrix(self) -> np.ndarray:
        """Return adjacency matrix as a dense NumPy array."""
        ans = np.zeros((self.num_vertices, self.num_vertices), dtype=np.int8)
        for i1, i2 in self.edges_list:
            ans[i1, i2] = 1
        return ans

    @cached_property
    def vertex_names(self) -> list[str]:
        """Returns names for vertices in the graph."""
        ans = []
        delimiter = "" if int(self.graph.destination_state.max()) <= 9 else ","
        for layer_id in range(len(self.layers)):
            if layer_id not in self.layers:
                raise ValueError("To get explicit graph, run bfs with max_layer_size_to_store=None.")
            for state in self.get_layer(layer_id):
                ans.append(delimiter.join(str(int(x)) for x in state))
        return ans

    @cached_property
    def all_states(self) -> torch.Tensor:
        """Explicit states, ordered by index."""
        return torch.vstack([self.layers[i] for i in range(len(self.layer_sizes))])

    def get_edge_name(self, i1: int, i2: int) -> str:
        """Returns name for generator used to go from vertex i1 to vertex i2."""
        state_before = list(map(int, self.all_states[i1]))
        state_after = list(map(int, self.all_states[i2]))
        for i in range(self.graph.n_generators):
            if apply_permutation(self.graph.generators[i], state_before) == state_after:
                return self.graph.generator_names[i]
        assert False, "Edge not found."

    def to_networkx_graph(self, directed=False, with_labels=True):
        """Returns explicit graph as networkx.Graph or networkx.DiGraph."""
        # Import networkx here so we don't need to depend on this library in requirements.
        import networkx  # pylint: disable=import-outside-toplevel

        vertex_names = self.vertex_names
        ans = networkx.DiGraph() if directed else networkx.Graph()
        for name in vertex_names:
            ans.add_node(name)
        for i1, i2 in self.edges_list:
            label = self.get_edge_name(i1, i2) if with_labels else None
            ans.add_edge(vertex_names[i1], vertex_names[i2], label=label)
        return ans<|MERGE_RESOLUTION|>--- conflicted
+++ resolved
@@ -61,13 +61,9 @@
         """Dictionary used to remap vertex hashes to indexes."""
         n = self.num_vertices
         assert self.vertices_hashes is not None, "Run bfs with return_all_hashes=True."
-<<<<<<< HEAD
         assert len(self.vertices_hashes) == n, "Number of vertices hashes must be the same as the number of veritces"
-        ans: dict[int, int] = dict()
-=======
-        assert len(self.vertices_hashes) == n
         ans: dict[int, int] = {}
->>>>>>> 75d313f6
+
         for i in range(n):
             ans[int(self.vertices_hashes[i])] = i
         assert len(ans) == n, "Hash collision."
