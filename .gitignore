__pycache__/
.idea/
.ipynb_checkpoints/
*.ipynb
.coverage
<<<<<<< HEAD
*.egg-info
build/
htmlcov/
=======
htmlcov/

# Sphinx
docs/_build
docs/generated
>>>>>>> 1473b38e
<|MERGE_RESOLUTION|>--- conflicted
+++ resolved
@@ -3,14 +3,10 @@
 .ipynb_checkpoints/
 *.ipynb
 .coverage
-<<<<<<< HEAD
 *.egg-info
 build/
-htmlcov/
-=======
 htmlcov/
 
 # Sphinx
 docs/_build
-docs/generated
->>>>>>> 1473b38e
+docs/generated